/*
 * dmic.c  --  SoC audio for Generic Digital MICs
 *
 * Author: Liam Girdwood <lrg@slimlogic.co.uk>
 *
 * This program is free software; you can redistribute it and/or
 * modify it under the terms of the GNU General Public License
 * version 2 as published by the Free Software Foundation.
 *
 * This program is distributed in the hope that it will be useful, but
 * WITHOUT ANY WARRANTY; without even the implied warranty of
 * MERCHANTABILITY or FITNESS FOR A PARTICULAR PURPOSE.  See the GNU
 * General Public License for more details.
 *
 * You should have received a copy of the GNU General Public License
 * along with this program; if not, write to the Free Software
 * Foundation, Inc., 51 Franklin St, Fifth Floor, Boston, MA
 * 02110-1301 USA
 *
 */

#include <linux/gpio.h>
#include <linux/gpio/consumer.h>
#include <linux/platform_device.h>
#include <linux/slab.h>
#include <linux/module.h>
#include <sound/core.h>
#include <sound/pcm.h>
#include <sound/soc.h>
#include <sound/soc-dapm.h>

static int dmic_daiops_trigger(struct snd_pcm_substream *substream,
		int cmd, struct snd_soc_dai *dai)
{
	struct gpio_desc *dmic_en = snd_soc_dai_get_drvdata(dai);

	if (!dmic_en)
		return 0;

	switch (cmd) {
	case SNDRV_PCM_TRIGGER_START:
	case SNDRV_PCM_TRIGGER_RESUME:
	case SNDRV_PCM_TRIGGER_PAUSE_RELEASE:
		gpiod_set_value(dmic_en, 1);
		break;
	case SNDRV_PCM_TRIGGER_STOP:
	case SNDRV_PCM_TRIGGER_SUSPEND:
	case SNDRV_PCM_TRIGGER_PAUSE_PUSH:
		gpiod_set_value(dmic_en, 0);
		break;
	}

	return 0;
}

static const struct snd_soc_dai_ops dmic_dai_ops = {
	.trigger	= dmic_daiops_trigger,
};

static struct snd_soc_dai_driver dmic_dai = {
	.name = "dmic-hifi",
	.capture = {
		.stream_name = "Capture",
		.channels_min = 1,
		.channels_max = 8,
		.rates = SNDRV_PCM_RATE_CONTINUOUS,
		.formats = SNDRV_PCM_FMTBIT_S32_LE
			| SNDRV_PCM_FMTBIT_S24_LE
			| SNDRV_PCM_FMTBIT_S16_LE,
	},
	.ops    = &dmic_dai_ops,
};

static int dmic_codec_probe(struct snd_soc_codec *codec)
{
	struct gpio_desc *dmic_en;

	dmic_en = devm_gpiod_get_optional(codec->dev,
					"dmicen", GPIOD_OUT_LOW);
	if (IS_ERR(dmic_en))
		return PTR_ERR(dmic_en);

	snd_soc_codec_set_drvdata(codec, dmic_en);

	return 0;
}

static const struct snd_soc_dapm_widget dmic_dapm_widgets[] = {
	SND_SOC_DAPM_AIF_OUT("DMIC AIF", "Capture", 0,
			     SND_SOC_NOPM, 0, 0),
	SND_SOC_DAPM_INPUT("DMic"),
};

static const struct snd_soc_dapm_route intercon[] = {
	{"DMIC AIF", NULL, "DMic"},
};

static const struct snd_soc_codec_driver soc_dmic = {
	.probe = dmic_codec_probe,
	.component_driver = {
		.dapm_widgets		= dmic_dapm_widgets,
		.num_dapm_widgets	= ARRAY_SIZE(dmic_dapm_widgets),
		.dapm_routes		= intercon,
		.num_dapm_routes	= ARRAY_SIZE(intercon),
	},
};

static int dmic_dev_probe(struct platform_device *pdev)
{
	int err;
	u32 chans;
	struct snd_soc_dai_driver *dai_drv = &dmic_dai;

	if (pdev->dev.of_node) {
		err = of_property_read_u32(pdev->dev.of_node, "num-channels", &chans);
<<<<<<< HEAD
		if (err && (err != -ENOENT))
=======
		if (err && (err != -EINVAL))
>>>>>>> 3d0a352a
			return err;

		if (!err) {
			if (chans < 1 || chans > 8)
				return -EINVAL;

			dai_drv = devm_kzalloc(&pdev->dev, sizeof(*dai_drv), GFP_KERNEL);
			if (!dai_drv)
				return -ENOMEM;

			memcpy(dai_drv, &dmic_dai, sizeof(*dai_drv));
			dai_drv->capture.channels_max = chans;
		}
	}

	return snd_soc_register_codec(&pdev->dev,
			&soc_dmic, dai_drv, 1);
}

static int dmic_dev_remove(struct platform_device *pdev)
{
	snd_soc_unregister_codec(&pdev->dev);
	return 0;
}

MODULE_ALIAS("platform:dmic-codec");

static const struct of_device_id dmic_dev_match[] = {
	{.compatible = "dmic-codec"},
	{}
};

static struct platform_driver dmic_driver = {
	.driver = {
		.name = "dmic-codec",
		.of_match_table = dmic_dev_match,
	},
	.probe = dmic_dev_probe,
	.remove = dmic_dev_remove,
};

module_platform_driver(dmic_driver);

MODULE_DESCRIPTION("Generic DMIC driver");
MODULE_AUTHOR("Liam Girdwood <lrg@slimlogic.co.uk>");
MODULE_LICENSE("GPL");<|MERGE_RESOLUTION|>--- conflicted
+++ resolved
@@ -113,11 +113,7 @@
 
 	if (pdev->dev.of_node) {
 		err = of_property_read_u32(pdev->dev.of_node, "num-channels", &chans);
-<<<<<<< HEAD
-		if (err && (err != -ENOENT))
-=======
 		if (err && (err != -EINVAL))
->>>>>>> 3d0a352a
 			return err;
 
 		if (!err) {
