# SPDX-License-Identifier: GPL-2.0
config MIPS
	bool
	default y
	select ARCH_32BIT_OFF_T if !64BIT
	select ARCH_BINFMT_ELF_STATE if MIPS_FP_SUPPORT
	select ARCH_CLOCKSOURCE_DATA
	select ARCH_HAS_ELF_RANDOMIZE
	select ARCH_HAS_TICK_BROADCAST if GENERIC_CLOCKEVENTS_BROADCAST
	select ARCH_HAS_UBSAN_SANITIZE_ALL
	select ARCH_SUPPORTS_UPROBES
	select ARCH_USE_BUILTIN_BSWAP
	select ARCH_USE_CMPXCHG_LOCKREF if 64BIT
	select ARCH_USE_QUEUED_RWLOCKS
	select ARCH_USE_QUEUED_SPINLOCKS
	select ARCH_WANT_IPC_PARSE_VERSION
	select BUILDTIME_EXTABLE_SORT
	select CLONE_BACKWARDS
	select CPU_NO_EFFICIENT_FFS if (TARGET_ISA_REV < 1)
	select CPU_PM if CPU_IDLE
	select GENERIC_ATOMIC64 if !64BIT
	select GENERIC_CLOCKEVENTS
	select GENERIC_CMOS_UPDATE
	select GENERIC_CPU_AUTOPROBE
	select GENERIC_IOMAP
	select GENERIC_IRQ_PROBE
	select GENERIC_IRQ_SHOW
	select GENERIC_ISA_DMA if EISA
	select GENERIC_LIB_ASHLDI3
	select GENERIC_LIB_ASHRDI3
	select GENERIC_LIB_CMPDI2
	select GENERIC_LIB_LSHRDI3
	select GENERIC_LIB_UCMPDI2
	select GENERIC_SCHED_CLOCK if !CAVIUM_OCTEON_SOC
	select GENERIC_SMP_IDLE_THREAD
	select GENERIC_TIME_VSYSCALL
	select HANDLE_DOMAIN_IRQ
	select HAVE_ARCH_COMPILER_H
	select HAVE_ARCH_JUMP_LABEL
	select HAVE_ARCH_KGDB
	select HAVE_ARCH_MMAP_RND_BITS if MMU
	select HAVE_ARCH_MMAP_RND_COMPAT_BITS if MMU && COMPAT
	select HAVE_ARCH_SECCOMP_FILTER
	select HAVE_ARCH_TRACEHOOK
	select HAVE_ARCH_TRANSPARENT_HUGEPAGE if CPU_SUPPORTS_HUGEPAGES && 64BIT
	select HAVE_EBPF_JIT if (!CPU_MICROMIPS)
	select HAVE_CONTEXT_TRACKING
	select HAVE_COPY_THREAD_TLS
	select HAVE_C_RECORDMCOUNT
	select HAVE_DEBUG_KMEMLEAK
	select HAVE_DEBUG_STACKOVERFLOW
	select HAVE_DMA_CONTIGUOUS
	select HAVE_DYNAMIC_FTRACE
	select HAVE_EXIT_THREAD
	select HAVE_FTRACE_MCOUNT_RECORD
	select HAVE_FUNCTION_GRAPH_TRACER
	select HAVE_FUNCTION_TRACER
	select HAVE_IDE
	select HAVE_IOREMAP_PROT
	select HAVE_IRQ_EXIT_ON_IRQ_STACK
	select HAVE_IRQ_TIME_ACCOUNTING
	select HAVE_KPROBES
	select HAVE_KRETPROBES
	select HAVE_LD_DEAD_CODE_DATA_ELIMINATION
	select HAVE_MEMBLOCK_NODE_MAP
	select HAVE_MOD_ARCH_SPECIFIC
	select HAVE_NMI
	select HAVE_OPROFILE
	select HAVE_PERF_EVENTS
	select HAVE_REGS_AND_STACK_ACCESS_API
	select HAVE_RSEQ
	select HAVE_STACKPROTECTOR
	select HAVE_SYSCALL_TRACEPOINTS
	select HAVE_VIRT_CPU_ACCOUNTING_GEN if 64BIT || !SMP
	select IRQ_FORCED_THREADING
	select ISA if EISA
	select MODULES_USE_ELF_RELA if MODULES && 64BIT
	select MODULES_USE_ELF_REL if MODULES
	select PERF_USE_VMALLOC
	select RTC_LIB
	select SYSCTL_EXCEPTION_TRACE
	select VIRT_TO_BUS

menu "Machine selection"

choice
	prompt "System type"
	default MIPS_GENERIC

config MIPS_GENERIC
	bool "Generic board-agnostic MIPS kernel"
	select BOOT_RAW
	select BUILTIN_DTB
	select CEVT_R4K
	select CLKSRC_MIPS_GIC
	select COMMON_CLK
	select CPU_MIPSR2_IRQ_VI
	select CPU_MIPSR2_IRQ_EI
	select CSRC_R4K
	select DMA_PERDEV_COHERENT
	select HAVE_PCI
	select IRQ_MIPS_CPU
	select LIBFDT
	select MIPS_AUTO_PFN_OFFSET
	select MIPS_CPU_SCACHE
	select MIPS_GIC
	select MIPS_L1_CACHE_SHIFT_7
	select NO_EXCEPT_FILL
	select PCI_DRIVERS_GENERIC
	select PINCTRL
	select SMP_UP if SMP
	select SWAP_IO_SPACE
	select SYS_HAS_CPU_MIPS32_R1
	select SYS_HAS_CPU_MIPS32_R2
	select SYS_HAS_CPU_MIPS32_R6
	select SYS_HAS_CPU_MIPS64_R1
	select SYS_HAS_CPU_MIPS64_R2
	select SYS_HAS_CPU_MIPS64_R6
	select SYS_SUPPORTS_32BIT_KERNEL
	select SYS_SUPPORTS_64BIT_KERNEL
	select SYS_SUPPORTS_BIG_ENDIAN
	select SYS_SUPPORTS_HIGHMEM
	select SYS_SUPPORTS_LITTLE_ENDIAN
	select SYS_SUPPORTS_MICROMIPS
	select SYS_SUPPORTS_MIPS_CPS
	select SYS_SUPPORTS_MIPS16
	select SYS_SUPPORTS_MULTITHREADING
	select SYS_SUPPORTS_RELOCATABLE
	select SYS_SUPPORTS_SMARTMIPS
	select USB_EHCI_BIG_ENDIAN_DESC if CPU_BIG_ENDIAN
	select USB_EHCI_BIG_ENDIAN_MMIO if CPU_BIG_ENDIAN
	select USB_OHCI_BIG_ENDIAN_DESC if CPU_BIG_ENDIAN
	select USB_OHCI_BIG_ENDIAN_MMIO if CPU_BIG_ENDIAN
	select USB_UHCI_BIG_ENDIAN_DESC if CPU_BIG_ENDIAN
	select USB_UHCI_BIG_ENDIAN_MMIO if CPU_BIG_ENDIAN
	select USE_OF
	select UHI_BOOT
	help
	  Select this to build a kernel which aims to support multiple boards,
	  generally using a flattened device tree passed from the bootloader
	  using the boot protocol defined in the UHI (Unified Hosting
	  Interface) specification.

config MIPS_ALCHEMY
	bool "Alchemy processor based machines"
	select PHYS_ADDR_T_64BIT
	select CEVT_R4K
	select CSRC_R4K
	select IRQ_MIPS_CPU
	select DMA_MAYBE_COHERENT	# Au1000,1500,1100 aren't, rest is
	select SYS_HAS_CPU_MIPS32_R1
	select SYS_SUPPORTS_32BIT_KERNEL
	select SYS_SUPPORTS_APM_EMULATION
	select GPIOLIB
	select SYS_SUPPORTS_ZBOOT
	select COMMON_CLK

config AR7
	bool "Texas Instruments AR7"
	select BOOT_ELF32
	select DMA_NONCOHERENT
	select CEVT_R4K
	select CSRC_R4K
	select IRQ_MIPS_CPU
	select NO_EXCEPT_FILL
	select SWAP_IO_SPACE
	select SYS_HAS_CPU_MIPS32_R1
	select SYS_HAS_EARLY_PRINTK
	select SYS_SUPPORTS_32BIT_KERNEL
	select SYS_SUPPORTS_LITTLE_ENDIAN
	select SYS_SUPPORTS_MIPS16
	select SYS_SUPPORTS_ZBOOT_UART16550
	select GPIOLIB
	select VLYNQ
	select HAVE_CLK
	help
	  Support for the Texas Instruments AR7 System-on-a-Chip
	  family: TNETD7100, 7200 and 7300.

config ATH25
	bool "Atheros AR231x/AR531x SoC support"
	select CEVT_R4K
	select CSRC_R4K
	select DMA_NONCOHERENT
	select IRQ_MIPS_CPU
	select IRQ_DOMAIN
	select SYS_HAS_CPU_MIPS32_R1
	select SYS_SUPPORTS_BIG_ENDIAN
	select SYS_SUPPORTS_32BIT_KERNEL
	select SYS_HAS_EARLY_PRINTK
	help
	  Support for Atheros AR231x and Atheros AR531x based boards

config ATH79
	bool "Atheros AR71XX/AR724X/AR913X based boards"
	select ARCH_HAS_RESET_CONTROLLER
	select BOOT_RAW
	select CEVT_R4K
	select CSRC_R4K
	select DMA_NONCOHERENT
	select GPIOLIB
	select PINCTRL
	select HAVE_CLK
	select COMMON_CLK
	select CLKDEV_LOOKUP
	select IRQ_MIPS_CPU
	select SYS_HAS_CPU_MIPS32_R2
	select SYS_HAS_EARLY_PRINTK
	select SYS_SUPPORTS_32BIT_KERNEL
	select SYS_SUPPORTS_BIG_ENDIAN
	select SYS_SUPPORTS_MIPS16
	select SYS_SUPPORTS_ZBOOT_UART_PROM
	select USE_OF
	select USB_EHCI_ROOT_HUB_TT if USB_EHCI_HCD_PLATFORM
	help
	  Support for the Atheros AR71XX/AR724X/AR913X SoCs.

config BMIPS_GENERIC
	bool "Broadcom Generic BMIPS kernel"
	select ARCH_HAS_SYNC_DMA_FOR_CPU_ALL
	select ARCH_HAS_PHYS_TO_DMA
	select BOOT_RAW
	select NO_EXCEPT_FILL
	select USE_OF
	select CEVT_R4K
	select CSRC_R4K
	select SYNC_R4K
	select COMMON_CLK
	select BCM6345_L1_IRQ
	select BCM7038_L1_IRQ
	select BCM7120_L2_IRQ
	select BRCMSTB_L2_IRQ
	select IRQ_MIPS_CPU
	select DMA_NONCOHERENT
	select SYS_SUPPORTS_32BIT_KERNEL
	select SYS_SUPPORTS_LITTLE_ENDIAN
	select SYS_SUPPORTS_BIG_ENDIAN
	select SYS_SUPPORTS_HIGHMEM
	select SYS_HAS_CPU_BMIPS32_3300
	select SYS_HAS_CPU_BMIPS4350
	select SYS_HAS_CPU_BMIPS4380
	select SYS_HAS_CPU_BMIPS5000
	select SWAP_IO_SPACE
	select USB_EHCI_BIG_ENDIAN_DESC if CPU_BIG_ENDIAN
	select USB_EHCI_BIG_ENDIAN_MMIO if CPU_BIG_ENDIAN
	select USB_OHCI_BIG_ENDIAN_DESC if CPU_BIG_ENDIAN
	select USB_OHCI_BIG_ENDIAN_MMIO if CPU_BIG_ENDIAN
	select HARDIRQS_SW_RESEND
	help
	  Build a generic DT-based kernel image that boots on select
	  BCM33xx cable modem chips, BCM63xx DSL chips, and BCM7xxx set-top
	  box chips.  Note that CONFIG_CPU_BIG_ENDIAN/CONFIG_CPU_LITTLE_ENDIAN
	  must be set appropriately for your board.

config BCM47XX
	bool "Broadcom BCM47XX based boards"
	select BOOT_RAW
	select CEVT_R4K
	select CSRC_R4K
	select DMA_NONCOHERENT
	select HAVE_PCI
	select IRQ_MIPS_CPU
	select SYS_HAS_CPU_MIPS32_R1
	select NO_EXCEPT_FILL
	select SYS_SUPPORTS_32BIT_KERNEL
	select SYS_SUPPORTS_LITTLE_ENDIAN
	select SYS_SUPPORTS_MIPS16
	select SYS_SUPPORTS_ZBOOT
	select SYS_HAS_EARLY_PRINTK
	select USE_GENERIC_EARLY_PRINTK_8250
	select GPIOLIB
	select LEDS_GPIO_REGISTER
	select BCM47XX_NVRAM
	select BCM47XX_SPROM
	select BCM47XX_SSB if !BCM47XX_BCMA
	help
	  Support for BCM47XX based boards

config BCM63XX
	bool "Broadcom BCM63XX based boards"
	select BOOT_RAW
	select CEVT_R4K
	select CSRC_R4K
	select SYNC_R4K
	select DMA_NONCOHERENT
	select IRQ_MIPS_CPU
	select SYS_SUPPORTS_32BIT_KERNEL
	select SYS_SUPPORTS_BIG_ENDIAN
	select SYS_HAS_EARLY_PRINTK
	select SWAP_IO_SPACE
	select GPIOLIB
	select HAVE_CLK
	select MIPS_L1_CACHE_SHIFT_4
	select CLKDEV_LOOKUP
	help
	  Support for BCM63XX based boards

config MIPS_COBALT
	bool "Cobalt Server"
	select CEVT_R4K
	select CSRC_R4K
	select CEVT_GT641XX
	select DMA_NONCOHERENT
	select FORCE_PCI
	select I8253
	select I8259
	select IRQ_MIPS_CPU
	select IRQ_GT641XX
	select PCI_GT64XXX_PCI0
	select SYS_HAS_CPU_NEVADA
	select SYS_HAS_EARLY_PRINTK
	select SYS_SUPPORTS_32BIT_KERNEL
	select SYS_SUPPORTS_64BIT_KERNEL
	select SYS_SUPPORTS_LITTLE_ENDIAN
	select USE_GENERIC_EARLY_PRINTK_8250

config MACH_DECSTATION
	bool "DECstations"
	select BOOT_ELF32
	select CEVT_DS1287
	select CEVT_R4K if CPU_R4X00
	select CSRC_IOASIC
	select CSRC_R4K if CPU_R4X00
	select CPU_DADDI_WORKAROUNDS if 64BIT
	select CPU_R4000_WORKAROUNDS if 64BIT
	select CPU_R4400_WORKAROUNDS if 64BIT
	select DMA_NONCOHERENT
	select NO_IOPORT_MAP
	select IRQ_MIPS_CPU
	select SYS_HAS_CPU_R3000
	select SYS_HAS_CPU_R4X00
	select SYS_SUPPORTS_32BIT_KERNEL
	select SYS_SUPPORTS_64BIT_KERNEL
	select SYS_SUPPORTS_LITTLE_ENDIAN
	select SYS_SUPPORTS_128HZ
	select SYS_SUPPORTS_256HZ
	select SYS_SUPPORTS_1024HZ
	select MIPS_L1_CACHE_SHIFT_4
	help
	  This enables support for DEC's MIPS based workstations.  For details
	  see the Linux/MIPS FAQ on <http://www.linux-mips.org/> and the
	  DECstation porting pages on <http://decstation.unix-ag.org/>.

	  If you have one of the following DECstation Models you definitely
	  want to choose R4xx0 for the CPU Type:

		DECstation 5000/50
		DECstation 5000/150
		DECstation 5000/260
		DECsystem 5900/260

	  otherwise choose R3000.

config MACH_JAZZ
	bool "Jazz family of machines"
	select ARCH_MIGHT_HAVE_PC_PARPORT
	select ARCH_MIGHT_HAVE_PC_SERIO
	select FW_ARC
	select FW_ARC32
	select ARCH_MAY_HAVE_PC_FDC
	select CEVT_R4K
	select CSRC_R4K
	select DEFAULT_SGI_PARTITION if CPU_BIG_ENDIAN
	select GENERIC_ISA_DMA
	select HAVE_PCSPKR_PLATFORM
	select IRQ_MIPS_CPU
	select I8253
	select I8259
	select ISA
	select SYS_HAS_CPU_R4X00
	select SYS_SUPPORTS_32BIT_KERNEL
	select SYS_SUPPORTS_64BIT_KERNEL
	select SYS_SUPPORTS_100HZ
	help
	  This a family of machines based on the MIPS R4030 chipset which was
	  used by several vendors to build RISC/os and Windows NT workstations.
	  Members include the Acer PICA, MIPS Magnum 4000, MIPS Millennium and
	  Olivetti M700-10 workstations.

config MACH_INGENIC
	bool "Ingenic SoC based machines"
	select SYS_SUPPORTS_32BIT_KERNEL
	select SYS_SUPPORTS_LITTLE_ENDIAN
	select SYS_SUPPORTS_ZBOOT_UART16550
	select DMA_NONCOHERENT
	select IRQ_MIPS_CPU
	select PINCTRL
	select GPIOLIB
	select COMMON_CLK
	select GENERIC_IRQ_CHIP
	select BUILTIN_DTB if MIPS_NO_APPENDED_DTB
	select USE_OF
	select LIBFDT

config LANTIQ
	bool "Lantiq based platforms"
	select DMA_NONCOHERENT
	select IRQ_MIPS_CPU
	select CEVT_R4K
	select CSRC_R4K
	select SYS_HAS_CPU_MIPS32_R1
	select SYS_HAS_CPU_MIPS32_R2
	select SYS_SUPPORTS_BIG_ENDIAN
	select SYS_SUPPORTS_32BIT_KERNEL
	select SYS_SUPPORTS_MIPS16
	select SYS_SUPPORTS_MULTITHREADING
	select SYS_SUPPORTS_VPE_LOADER
	select SYS_HAS_EARLY_PRINTK
	select GPIOLIB
	select SWAP_IO_SPACE
	select BOOT_RAW
	select CLKDEV_LOOKUP
	select USE_OF
	select PINCTRL
	select PINCTRL_LANTIQ
	select ARCH_HAS_RESET_CONTROLLER
	select RESET_CONTROLLER

config LASAT
	bool "LASAT Networks platforms"
	select CEVT_R4K
	select CRC32
	select CSRC_R4K
	select DMA_NONCOHERENT
	select SYS_HAS_EARLY_PRINTK
	select HAVE_PCI
	select IRQ_MIPS_CPU
	select PCI_GT64XXX_PCI0
	select MIPS_NILE4
	select R5000_CPU_SCACHE
	select SYS_HAS_CPU_R5000
	select SYS_SUPPORTS_32BIT_KERNEL
	select SYS_SUPPORTS_64BIT_KERNEL if BROKEN
	select SYS_SUPPORTS_LITTLE_ENDIAN

config MACH_LOONGSON32
	bool "Loongson-1 family of machines"
	select SYS_SUPPORTS_ZBOOT
	help
	  This enables support for the Loongson-1 family of machines.

	  Loongson-1 is a family of 32-bit MIPS-compatible SoCs developed by
	  the Institute of Computing Technology (ICT), Chinese Academy of
	  Sciences (CAS).

config MACH_LOONGSON64
	bool "Loongson-2/3 family of machines"
	select SYS_SUPPORTS_ZBOOT
	help
	  This enables the support of Loongson-2/3 family of machines.

	  Loongson-2 is a family of single-core CPUs and Loongson-3 is a
	  family of multi-core CPUs. They are both 64-bit general-purpose
	  MIPS-compatible CPUs. Loongson-2/3 are developed by the Institute
	  of Computing Technology (ICT), Chinese Academy of Sciences (CAS)
	  in the People's Republic of China. The chief architect is Professor
	  Weiwu Hu.

config MACH_PISTACHIO
	bool "IMG Pistachio SoC based boards"
	select BOOT_ELF32
	select BOOT_RAW
	select CEVT_R4K
	select CLKSRC_MIPS_GIC
	select COMMON_CLK
	select CSRC_R4K
	select DMA_NONCOHERENT
	select GPIOLIB
	select IRQ_MIPS_CPU
	select LIBFDT
	select MFD_SYSCON
	select MIPS_CPU_SCACHE
	select MIPS_GIC
	select PINCTRL
	select REGULATOR
	select SYS_HAS_CPU_MIPS32_R2
	select SYS_SUPPORTS_32BIT_KERNEL
	select SYS_SUPPORTS_LITTLE_ENDIAN
	select SYS_SUPPORTS_MIPS_CPS
	select SYS_SUPPORTS_MULTITHREADING
	select SYS_SUPPORTS_RELOCATABLE
	select SYS_SUPPORTS_ZBOOT
	select SYS_HAS_EARLY_PRINTK
	select USE_GENERIC_EARLY_PRINTK_8250
	select USE_OF
	help
	  This enables support for the IMG Pistachio SoC platform.

config MIPS_MALTA
	bool "MIPS Malta board"
	select ARCH_MAY_HAVE_PC_FDC
	select ARCH_MIGHT_HAVE_PC_PARPORT
	select ARCH_MIGHT_HAVE_PC_SERIO
	select BOOT_ELF32
	select BOOT_RAW
	select BUILTIN_DTB
	select CEVT_R4K
	select CLKSRC_MIPS_GIC
	select COMMON_CLK
	select CSRC_R4K
	select DMA_MAYBE_COHERENT
	select GENERIC_ISA_DMA
	select HAVE_PCSPKR_PLATFORM
	select HAVE_PCI
	select I8253
	select I8259
	select IRQ_MIPS_CPU
	select LIBFDT
	select MIPS_BONITO64
	select MIPS_CPU_SCACHE
	select MIPS_GIC
	select MIPS_L1_CACHE_SHIFT_6
	select MIPS_MSC
	select PCI_GT64XXX_PCI0
	select SMP_UP if SMP
	select SWAP_IO_SPACE
	select SYS_HAS_CPU_MIPS32_R1
	select SYS_HAS_CPU_MIPS32_R2
	select SYS_HAS_CPU_MIPS32_R3_5
	select SYS_HAS_CPU_MIPS32_R5
	select SYS_HAS_CPU_MIPS32_R6
	select SYS_HAS_CPU_MIPS64_R1
	select SYS_HAS_CPU_MIPS64_R2
	select SYS_HAS_CPU_MIPS64_R6
	select SYS_HAS_CPU_NEVADA
	select SYS_HAS_CPU_RM7000
	select SYS_SUPPORTS_32BIT_KERNEL
	select SYS_SUPPORTS_64BIT_KERNEL
	select SYS_SUPPORTS_BIG_ENDIAN
	select SYS_SUPPORTS_HIGHMEM
	select SYS_SUPPORTS_LITTLE_ENDIAN
	select SYS_SUPPORTS_MICROMIPS
	select SYS_SUPPORTS_MIPS16
	select SYS_SUPPORTS_MIPS_CMP
	select SYS_SUPPORTS_MIPS_CPS
	select SYS_SUPPORTS_MULTITHREADING
	select SYS_SUPPORTS_RELOCATABLE
	select SYS_SUPPORTS_SMARTMIPS
	select SYS_SUPPORTS_VPE_LOADER
	select SYS_SUPPORTS_ZBOOT
	select USE_OF
	select ZONE_DMA32 if 64BIT
	help
	  This enables support for the MIPS Technologies Malta evaluation
	  board.

config MACH_PIC32
	bool "Microchip PIC32 Family"
	help
	  This enables support for the Microchip PIC32 family of platforms.

	  Microchip PIC32 is a family of general-purpose 32 bit MIPS core
	  microcontrollers.

config NEC_MARKEINS
	bool "NEC EMMA2RH Mark-eins board"
	select SOC_EMMA2RH
	select HAVE_PCI
	help
	  This enables support for the NEC Electronics Mark-eins boards.

config MACH_VR41XX
	bool "NEC VR4100 series based machines"
	select CEVT_R4K
	select CSRC_R4K
	select SYS_HAS_CPU_VR41XX
	select SYS_SUPPORTS_MIPS16
	select GPIOLIB

config NXP_STB220
	bool "NXP STB220 board"
	select SOC_PNX833X
	help
	  Support for NXP Semiconductors STB220 Development Board.

config NXP_STB225
	bool "NXP 225 board"
	select SOC_PNX833X
	select SOC_PNX8335
	help
	  Support for NXP Semiconductors STB225 Development Board.

config PMC_MSP
	bool "PMC-Sierra MSP chipsets"
	select CEVT_R4K
	select CSRC_R4K
	select DMA_NONCOHERENT
	select SWAP_IO_SPACE
	select NO_EXCEPT_FILL
	select BOOT_RAW
	select SYS_HAS_CPU_MIPS32_R1
	select SYS_HAS_CPU_MIPS32_R2
	select SYS_SUPPORTS_32BIT_KERNEL
	select SYS_SUPPORTS_BIG_ENDIAN
	select SYS_SUPPORTS_MIPS16
	select IRQ_MIPS_CPU
	select SERIAL_8250
	select SERIAL_8250_CONSOLE
	select USB_EHCI_BIG_ENDIAN_MMIO
	select USB_EHCI_BIG_ENDIAN_DESC
	help
	  This adds support for the PMC-Sierra family of Multi-Service
	  Processor System-On-A-Chips.  These parts include a number
	  of integrated peripherals, interfaces and DSPs in addition to
	  a variety of MIPS cores.

config RALINK
	bool "Ralink based machines"
	select CEVT_R4K
	select CSRC_R4K
	select BOOT_RAW
	select DMA_NONCOHERENT
	select IRQ_MIPS_CPU
	select USE_OF
	select SYS_HAS_CPU_MIPS32_R1
	select SYS_HAS_CPU_MIPS32_R2
	select SYS_SUPPORTS_32BIT_KERNEL
	select SYS_SUPPORTS_LITTLE_ENDIAN
	select SYS_SUPPORTS_MIPS16
	select SYS_HAS_EARLY_PRINTK
	select CLKDEV_LOOKUP
	select ARCH_HAS_RESET_CONTROLLER
	select RESET_CONTROLLER

config SGI_IP22
	bool "SGI IP22 (Indy/Indigo2)"
	select FW_ARC
	select FW_ARC32
	select ARCH_MIGHT_HAVE_PC_SERIO
	select BOOT_ELF32
	select CEVT_R4K
	select CSRC_R4K
	select DEFAULT_SGI_PARTITION
	select DMA_NONCOHERENT
	select HAVE_EISA
	select I8253
	select I8259
	select IP22_CPU_SCACHE
	select IRQ_MIPS_CPU
	select GENERIC_ISA_DMA_SUPPORT_BROKEN
	select SGI_HAS_I8042
	select SGI_HAS_INDYDOG
	select SGI_HAS_HAL2
	select SGI_HAS_SEEQ
	select SGI_HAS_WD93
	select SGI_HAS_ZILOG
	select SWAP_IO_SPACE
	select SYS_HAS_CPU_R4X00
	select SYS_HAS_CPU_R5000
	#
	# Disable EARLY_PRINTK for now since it leads to overwritten prom
	# memory during early boot on some machines.
	#
	# See http://www.linux-mips.org/cgi-bin/mesg.cgi?a=linux-mips&i=20091119164009.GA15038%40deprecation.cyrius.com
	# for a more details discussion
	#
	# select SYS_HAS_EARLY_PRINTK
	select SYS_SUPPORTS_32BIT_KERNEL
	select SYS_SUPPORTS_64BIT_KERNEL
	select SYS_SUPPORTS_BIG_ENDIAN
	select MIPS_L1_CACHE_SHIFT_7
	help
	  This are the SGI Indy, Challenge S and Indigo2, as well as certain
	  OEM variants like the Tandem CMN B006S. To compile a Linux kernel
	  that runs on these, say Y here.

config SGI_IP27
	bool "SGI IP27 (Origin200/2000)"
	select ARCH_HAS_PHYS_TO_DMA
	select FW_ARC
	select FW_ARC64
	select BOOT_ELF64
	select DEFAULT_SGI_PARTITION
	select SYS_HAS_EARLY_PRINTK
	select HAVE_PCI
	select IRQ_MIPS_CPU
<<<<<<< HEAD
=======
	select IRQ_DOMAIN_HIERARCHY
>>>>>>> 0ecfebd2
	select NR_CPUS_DEFAULT_64
	select PCI_DRIVERS_GENERIC
	select PCI_XTALK_BRIDGE
	select SYS_HAS_CPU_R10000
	select SYS_SUPPORTS_64BIT_KERNEL
	select SYS_SUPPORTS_BIG_ENDIAN
	select SYS_SUPPORTS_NUMA
	select SYS_SUPPORTS_SMP
	select MIPS_L1_CACHE_SHIFT_7
	help
	  This are the SGI Origin 200, Origin 2000 and Onyx 2 Graphics
	  workstations.  To compile a Linux kernel that runs on these, say Y
	  here.

config SGI_IP28
	bool "SGI IP28 (Indigo2 R10k)"
	select FW_ARC
	select FW_ARC64
	select ARCH_MIGHT_HAVE_PC_SERIO
	select BOOT_ELF64
	select CEVT_R4K
	select CSRC_R4K
	select DEFAULT_SGI_PARTITION
	select DMA_NONCOHERENT
	select GENERIC_ISA_DMA_SUPPORT_BROKEN
	select IRQ_MIPS_CPU
	select HAVE_EISA
	select I8253
	select I8259
	select SGI_HAS_I8042
	select SGI_HAS_INDYDOG
	select SGI_HAS_HAL2
	select SGI_HAS_SEEQ
	select SGI_HAS_WD93
	select SGI_HAS_ZILOG
	select SWAP_IO_SPACE
	select SYS_HAS_CPU_R10000
	#
	# Disable EARLY_PRINTK for now since it leads to overwritten prom
	# memory during early boot on some machines.
	#
	# See http://www.linux-mips.org/cgi-bin/mesg.cgi?a=linux-mips&i=20091119164009.GA15038%40deprecation.cyrius.com
	# for a more details discussion
	#
	# select SYS_HAS_EARLY_PRINTK
	select SYS_SUPPORTS_64BIT_KERNEL
	select SYS_SUPPORTS_BIG_ENDIAN
	select MIPS_L1_CACHE_SHIFT_7
	help
	  This is the SGI Indigo2 with R10000 processor.  To compile a Linux
	  kernel that runs on these, say Y here.

config SGI_IP32
	bool "SGI IP32 (O2)"
	select ARCH_HAS_PHYS_TO_DMA
	select FW_ARC
	select FW_ARC32
	select BOOT_ELF32
	select CEVT_R4K
	select CSRC_R4K
	select DMA_NONCOHERENT
	select HAVE_PCI
	select IRQ_MIPS_CPU
	select R5000_CPU_SCACHE
	select RM7000_CPU_SCACHE
	select SYS_HAS_CPU_R5000
	select SYS_HAS_CPU_R10000 if BROKEN
	select SYS_HAS_CPU_RM7000
	select SYS_HAS_CPU_NEVADA
	select SYS_SUPPORTS_64BIT_KERNEL
	select SYS_SUPPORTS_BIG_ENDIAN
	help
	  If you want this kernel to run on SGI O2 workstation, say Y here.

config SIBYTE_CRHINE
	bool "Sibyte BCM91120C-CRhine"
	select BOOT_ELF32
	select SIBYTE_BCM1120
	select SWAP_IO_SPACE
	select SYS_HAS_CPU_SB1
	select SYS_SUPPORTS_BIG_ENDIAN
	select SYS_SUPPORTS_LITTLE_ENDIAN

config SIBYTE_CARMEL
	bool "Sibyte BCM91120x-Carmel"
	select BOOT_ELF32
	select SIBYTE_BCM1120
	select SWAP_IO_SPACE
	select SYS_HAS_CPU_SB1
	select SYS_SUPPORTS_BIG_ENDIAN
	select SYS_SUPPORTS_LITTLE_ENDIAN

config SIBYTE_CRHONE
	bool "Sibyte BCM91125C-CRhone"
	select BOOT_ELF32
	select SIBYTE_BCM1125
	select SWAP_IO_SPACE
	select SYS_HAS_CPU_SB1
	select SYS_SUPPORTS_BIG_ENDIAN
	select SYS_SUPPORTS_HIGHMEM
	select SYS_SUPPORTS_LITTLE_ENDIAN

config SIBYTE_RHONE
	bool "Sibyte BCM91125E-Rhone"
	select BOOT_ELF32
	select SIBYTE_BCM1125H
	select SWAP_IO_SPACE
	select SYS_HAS_CPU_SB1
	select SYS_SUPPORTS_BIG_ENDIAN
	select SYS_SUPPORTS_LITTLE_ENDIAN

config SIBYTE_SWARM
	bool "Sibyte BCM91250A-SWARM"
	select BOOT_ELF32
	select HAVE_PATA_PLATFORM
	select SIBYTE_SB1250
	select SWAP_IO_SPACE
	select SYS_HAS_CPU_SB1
	select SYS_SUPPORTS_BIG_ENDIAN
	select SYS_SUPPORTS_HIGHMEM
	select SYS_SUPPORTS_LITTLE_ENDIAN
	select ZONE_DMA32 if 64BIT
	select SWIOTLB if ARCH_DMA_ADDR_T_64BIT && PCI

config SIBYTE_LITTLESUR
	bool "Sibyte BCM91250C2-LittleSur"
	select BOOT_ELF32
	select HAVE_PATA_PLATFORM
	select SIBYTE_SB1250
	select SWAP_IO_SPACE
	select SYS_HAS_CPU_SB1
	select SYS_SUPPORTS_BIG_ENDIAN
	select SYS_SUPPORTS_HIGHMEM
	select SYS_SUPPORTS_LITTLE_ENDIAN
	select ZONE_DMA32 if 64BIT

config SIBYTE_SENTOSA
	bool "Sibyte BCM91250E-Sentosa"
	select BOOT_ELF32
	select SIBYTE_SB1250
	select SWAP_IO_SPACE
	select SYS_HAS_CPU_SB1
	select SYS_SUPPORTS_BIG_ENDIAN
	select SYS_SUPPORTS_LITTLE_ENDIAN
	select SWIOTLB if ARCH_DMA_ADDR_T_64BIT && PCI

config SIBYTE_BIGSUR
	bool "Sibyte BCM91480B-BigSur"
	select BOOT_ELF32
	select NR_CPUS_DEFAULT_4
	select SIBYTE_BCM1x80
	select SWAP_IO_SPACE
	select SYS_HAS_CPU_SB1
	select SYS_SUPPORTS_BIG_ENDIAN
	select SYS_SUPPORTS_HIGHMEM
	select SYS_SUPPORTS_LITTLE_ENDIAN
	select ZONE_DMA32 if 64BIT
	select SWIOTLB if ARCH_DMA_ADDR_T_64BIT && PCI

config SNI_RM
	bool "SNI RM200/300/400"
	select FW_ARC if CPU_LITTLE_ENDIAN
	select FW_ARC32 if CPU_LITTLE_ENDIAN
	select FW_SNIPROM if CPU_BIG_ENDIAN
	select ARCH_MAY_HAVE_PC_FDC
	select ARCH_MIGHT_HAVE_PC_PARPORT
	select ARCH_MIGHT_HAVE_PC_SERIO
	select BOOT_ELF32
	select CEVT_R4K
	select CSRC_R4K
	select DEFAULT_SGI_PARTITION if CPU_BIG_ENDIAN
	select DMA_NONCOHERENT
	select GENERIC_ISA_DMA
	select HAVE_EISA
	select HAVE_PCSPKR_PLATFORM
	select HAVE_PCI
	select IRQ_MIPS_CPU
	select I8253
	select I8259
	select ISA
	select SWAP_IO_SPACE if CPU_BIG_ENDIAN
	select SYS_HAS_CPU_R4X00
	select SYS_HAS_CPU_R5000
	select SYS_HAS_CPU_R10000
	select R5000_CPU_SCACHE
	select SYS_HAS_EARLY_PRINTK
	select SYS_SUPPORTS_32BIT_KERNEL
	select SYS_SUPPORTS_64BIT_KERNEL
	select SYS_SUPPORTS_BIG_ENDIAN
	select SYS_SUPPORTS_HIGHMEM
	select SYS_SUPPORTS_LITTLE_ENDIAN
	help
	  The SNI RM200/300/400 are MIPS-based machines manufactured by
	  Siemens Nixdorf Informationssysteme (SNI), parent company of Pyramid
	  Technology and now in turn merged with Fujitsu.  Say Y here to
	  support this machine type.

config MACH_TX39XX
	bool "Toshiba TX39 series based machines"

config MACH_TX49XX
	bool "Toshiba TX49 series based machines"

config MIKROTIK_RB532
	bool "Mikrotik RB532 boards"
	select CEVT_R4K
	select CSRC_R4K
	select DMA_NONCOHERENT
	select HAVE_PCI
	select IRQ_MIPS_CPU
	select SYS_HAS_CPU_MIPS32_R1
	select SYS_SUPPORTS_32BIT_KERNEL
	select SYS_SUPPORTS_LITTLE_ENDIAN
	select SWAP_IO_SPACE
	select BOOT_RAW
	select GPIOLIB
	select MIPS_L1_CACHE_SHIFT_4
	help
	  Support the Mikrotik(tm) RouterBoard 532 series,
	  based on the IDT RC32434 SoC.

config CAVIUM_OCTEON_SOC
	bool "Cavium Networks Octeon SoC based boards"
	select CEVT_R4K
	select ARCH_HAS_PHYS_TO_DMA
	select HAVE_RAPIDIO
	select PHYS_ADDR_T_64BIT
	select SYS_SUPPORTS_64BIT_KERNEL
	select SYS_SUPPORTS_BIG_ENDIAN
	select EDAC_SUPPORT
	select EDAC_ATOMIC_SCRUB
	select SYS_SUPPORTS_LITTLE_ENDIAN
	select SYS_SUPPORTS_HOTPLUG_CPU if CPU_BIG_ENDIAN
	select SYS_HAS_EARLY_PRINTK
	select SYS_HAS_CPU_CAVIUM_OCTEON
	select HAVE_PCI
	select ZONE_DMA32
	select HOLES_IN_ZONE
	select GPIOLIB
	select LIBFDT
	select USE_OF
	select ARCH_SPARSEMEM_ENABLE
	select SYS_SUPPORTS_SMP
	select NR_CPUS_DEFAULT_64
	select MIPS_NR_CPU_NR_MAP_1024
	select BUILTIN_DTB
	select MTD_COMPLEX_MAPPINGS
	select SWIOTLB
	select SYS_SUPPORTS_RELOCATABLE
	help
	  This option supports all of the Octeon reference boards from Cavium
	  Networks. It builds a kernel that dynamically determines the Octeon
	  CPU type and supports all known board reference implementations.
	  Some of the supported boards are:
		EBT3000
		EBH3000
		EBH3100
		Thunder
		Kodama
		Hikari
	  Say Y here for most Octeon reference boards.

config NLM_XLR_BOARD
	bool "Netlogic XLR/XLS based systems"
	select BOOT_ELF32
	select NLM_COMMON
	select SYS_HAS_CPU_XLR
	select SYS_SUPPORTS_SMP
	select HAVE_PCI
	select SWAP_IO_SPACE
	select SYS_SUPPORTS_32BIT_KERNEL
	select SYS_SUPPORTS_64BIT_KERNEL
	select PHYS_ADDR_T_64BIT
	select SYS_SUPPORTS_BIG_ENDIAN
	select SYS_SUPPORTS_HIGHMEM
	select NR_CPUS_DEFAULT_32
	select CEVT_R4K
	select CSRC_R4K
	select IRQ_MIPS_CPU
	select ZONE_DMA32 if 64BIT
	select SYNC_R4K
	select SYS_HAS_EARLY_PRINTK
	select SYS_SUPPORTS_ZBOOT
	select SYS_SUPPORTS_ZBOOT_UART16550
	help
	  Support for systems based on Netlogic XLR and XLS processors.
	  Say Y here if you have a XLR or XLS based board.

config NLM_XLP_BOARD
	bool "Netlogic XLP based systems"
	select BOOT_ELF32
	select NLM_COMMON
	select SYS_HAS_CPU_XLP
	select SYS_SUPPORTS_SMP
	select HAVE_PCI
	select SYS_SUPPORTS_32BIT_KERNEL
	select SYS_SUPPORTS_64BIT_KERNEL
	select PHYS_ADDR_T_64BIT
	select GPIOLIB
	select SYS_SUPPORTS_BIG_ENDIAN
	select SYS_SUPPORTS_LITTLE_ENDIAN
	select SYS_SUPPORTS_HIGHMEM
	select NR_CPUS_DEFAULT_32
	select CEVT_R4K
	select CSRC_R4K
	select IRQ_MIPS_CPU
	select ZONE_DMA32 if 64BIT
	select SYNC_R4K
	select SYS_HAS_EARLY_PRINTK
	select USE_OF
	select SYS_SUPPORTS_ZBOOT
	select SYS_SUPPORTS_ZBOOT_UART16550
	help
	  This board is based on Netlogic XLP Processor.
	  Say Y here if you have a XLP based board.

config MIPS_PARAVIRT
	bool "Para-Virtualized guest system"
	select CEVT_R4K
	select CSRC_R4K
	select SYS_SUPPORTS_64BIT_KERNEL
	select SYS_SUPPORTS_32BIT_KERNEL
	select SYS_SUPPORTS_BIG_ENDIAN
	select SYS_SUPPORTS_SMP
	select NR_CPUS_DEFAULT_4
	select SYS_HAS_EARLY_PRINTK
	select SYS_HAS_CPU_MIPS32_R2
	select SYS_HAS_CPU_MIPS64_R2
	select SYS_HAS_CPU_CAVIUM_OCTEON
	select HAVE_PCI
	select SWAP_IO_SPACE
	help
	  This option supports guest running under ????

endchoice

source "arch/mips/alchemy/Kconfig"
source "arch/mips/ath25/Kconfig"
source "arch/mips/ath79/Kconfig"
source "arch/mips/bcm47xx/Kconfig"
source "arch/mips/bcm63xx/Kconfig"
source "arch/mips/bmips/Kconfig"
source "arch/mips/generic/Kconfig"
source "arch/mips/jazz/Kconfig"
source "arch/mips/jz4740/Kconfig"
source "arch/mips/lantiq/Kconfig"
source "arch/mips/lasat/Kconfig"
source "arch/mips/pic32/Kconfig"
source "arch/mips/pistachio/Kconfig"
source "arch/mips/pmcs-msp71xx/Kconfig"
source "arch/mips/ralink/Kconfig"
source "arch/mips/sgi-ip27/Kconfig"
source "arch/mips/sibyte/Kconfig"
source "arch/mips/txx9/Kconfig"
source "arch/mips/vr41xx/Kconfig"
source "arch/mips/cavium-octeon/Kconfig"
source "arch/mips/loongson32/Kconfig"
source "arch/mips/loongson64/Kconfig"
source "arch/mips/netlogic/Kconfig"
source "arch/mips/paravirt/Kconfig"

endmenu

config GENERIC_HWEIGHT
	bool
	default y

config GENERIC_CALIBRATE_DELAY
	bool
	default y

config SCHED_OMIT_FRAME_POINTER
	bool
	default y

#
# Select some configuration options automatically based on user selections.
#
config FW_ARC
	bool

config ARCH_MAY_HAVE_PC_FDC
	bool

config BOOT_RAW
	bool

config CEVT_BCM1480
	bool

config CEVT_DS1287
	bool

config CEVT_GT641XX
	bool

config CEVT_R4K
	bool

config CEVT_SB1250
	bool

config CEVT_TXX9
	bool

config CSRC_BCM1480
	bool

config CSRC_IOASIC
	bool

config CSRC_R4K
	bool

config CSRC_SB1250
	bool

config MIPS_CLOCK_VSYSCALL
	def_bool CSRC_R4K || CLKSRC_MIPS_GIC

config GPIO_TXX9
	select GPIOLIB
	bool

config FW_CFE
	bool

config ARCH_SUPPORTS_UPROBES
	bool

config DMA_MAYBE_COHERENT
	select ARCH_HAS_DMA_COHERENCE_H
	select DMA_NONCOHERENT
	bool

config DMA_PERDEV_COHERENT
	bool
	select ARCH_HAS_SETUP_DMA_OPS
	select DMA_NONCOHERENT

config DMA_NONCOHERENT
	bool
	select ARCH_HAS_DMA_MMAP_PGPROT
	select ARCH_HAS_SYNC_DMA_FOR_DEVICE
	select NEED_DMA_MAP_STATE
	select ARCH_HAS_DMA_COHERENT_TO_PFN
	select DMA_NONCOHERENT_CACHE_SYNC

config SYS_HAS_EARLY_PRINTK
	bool

config SYS_SUPPORTS_HOTPLUG_CPU
	bool

config MIPS_BONITO64
	bool

config MIPS_MSC
	bool

config MIPS_NILE4
	bool

config SYNC_R4K
	bool

config MIPS_MACHINE
	def_bool n

config NO_IOPORT_MAP
	def_bool n

config GENERIC_CSUM
	bool
	default y if !CPU_HAS_LOAD_STORE_LR

config GENERIC_ISA_DMA
	bool
	select ZONE_DMA if GENERIC_ISA_DMA_SUPPORT_BROKEN=n
	select ISA_DMA_API

config GENERIC_ISA_DMA_SUPPORT_BROKEN
	bool
	select GENERIC_ISA_DMA

config ISA_DMA_API
	bool

config HOLES_IN_ZONE
	bool

config SYS_SUPPORTS_RELOCATABLE
	bool
	help
	  Selected if the platform supports relocating the kernel.
	  The platform must provide plat_get_fdt() if it selects CONFIG_USE_OF
	  to allow access to command line and entropy sources.

config MIPS_CBPF_JIT
	def_bool y
	depends on BPF_JIT && HAVE_CBPF_JIT

config MIPS_EBPF_JIT
	def_bool y
	depends on BPF_JIT && HAVE_EBPF_JIT


#
# Endianness selection.  Sufficiently obscure so many users don't know what to
# answer,so we try hard to limit the available choices.  Also the use of a
# choice statement should be more obvious to the user.
#
choice
	prompt "Endianness selection"
	help
	  Some MIPS machines can be configured for either little or big endian
	  byte order. These modes require different kernels and a different
	  Linux distribution.  In general there is one preferred byteorder for a
	  particular system but some systems are just as commonly used in the
	  one or the other endianness.

config CPU_BIG_ENDIAN
	bool "Big endian"
	depends on SYS_SUPPORTS_BIG_ENDIAN

config CPU_LITTLE_ENDIAN
	bool "Little endian"
	depends on SYS_SUPPORTS_LITTLE_ENDIAN

endchoice

config EXPORT_UASM
	bool

config SYS_SUPPORTS_APM_EMULATION
	bool

config SYS_SUPPORTS_BIG_ENDIAN
	bool

config SYS_SUPPORTS_LITTLE_ENDIAN
	bool

config SYS_SUPPORTS_HUGETLBFS
	bool
	depends on CPU_SUPPORTS_HUGEPAGES && 64BIT
	default y

config MIPS_HUGE_TLB_SUPPORT
	def_bool HUGETLB_PAGE || TRANSPARENT_HUGEPAGE

config IRQ_CPU_RM7K
	bool

config IRQ_MSP_SLP
	bool

config IRQ_MSP_CIC
	bool

config IRQ_TXX9
	bool

config IRQ_GT641XX
	bool

config PCI_GT64XXX_PCI0
	bool

config PCI_XTALK_BRIDGE
	bool

config NO_EXCEPT_FILL
	bool

config SOC_EMMA2RH
	bool
	select CEVT_R4K
	select CSRC_R4K
	select DMA_NONCOHERENT
	select IRQ_MIPS_CPU
	select SWAP_IO_SPACE
	select SYS_HAS_CPU_R5500
	select SYS_SUPPORTS_32BIT_KERNEL
	select SYS_SUPPORTS_64BIT_KERNEL
	select SYS_SUPPORTS_BIG_ENDIAN

config SOC_PNX833X
	bool
	select CEVT_R4K
	select CSRC_R4K
	select IRQ_MIPS_CPU
	select DMA_NONCOHERENT
	select SYS_HAS_CPU_MIPS32_R2
	select SYS_SUPPORTS_32BIT_KERNEL
	select SYS_SUPPORTS_LITTLE_ENDIAN
	select SYS_SUPPORTS_BIG_ENDIAN
	select SYS_SUPPORTS_MIPS16
	select CPU_MIPSR2_IRQ_VI

config SOC_PNX8335
	bool
	select SOC_PNX833X

config MIPS_SPRAM
	bool

config SWAP_IO_SPACE
	bool

config SGI_HAS_INDYDOG
	bool

config SGI_HAS_HAL2
	bool

config SGI_HAS_SEEQ
	bool

config SGI_HAS_WD93
	bool

config SGI_HAS_ZILOG
	bool

config SGI_HAS_I8042
	bool

config DEFAULT_SGI_PARTITION
	bool

config FW_ARC32
	bool

config FW_SNIPROM
	bool

config BOOT_ELF32
	bool

config MIPS_L1_CACHE_SHIFT_4
	bool

config MIPS_L1_CACHE_SHIFT_5
	bool

config MIPS_L1_CACHE_SHIFT_6
	bool

config MIPS_L1_CACHE_SHIFT_7
	bool

config MIPS_L1_CACHE_SHIFT
	int
	default "7" if MIPS_L1_CACHE_SHIFT_7
	default "6" if MIPS_L1_CACHE_SHIFT_6
	default "5" if MIPS_L1_CACHE_SHIFT_5
	default "4" if MIPS_L1_CACHE_SHIFT_4
	default "5"

config HAVE_STD_PC_SERIAL_PORT
	bool

config ARC_CONSOLE
	bool "ARC console support"
	depends on SGI_IP22 || SGI_IP28 || (SNI_RM && CPU_LITTLE_ENDIAN)

config ARC_MEMORY
	bool
	depends on MACH_JAZZ || SNI_RM || SGI_IP32
	default y

config ARC_PROMLIB
	bool
	depends on MACH_JAZZ || SNI_RM || SGI_IP22 || SGI_IP28 || SGI_IP32
	default y

config FW_ARC64
	bool

config BOOT_ELF64
	bool

menu "CPU selection"

choice
	prompt "CPU type"
	default CPU_R4X00

config CPU_LOONGSON3
	bool "Loongson 3 CPU"
	depends on SYS_HAS_CPU_LOONGSON3
	select ARCH_HAS_PHYS_TO_DMA
	select CPU_SUPPORTS_64BIT_KERNEL
	select CPU_SUPPORTS_HIGHMEM
	select CPU_SUPPORTS_HUGEPAGES
	select CPU_HAS_LOAD_STORE_LR
	select WEAK_ORDERING
	select WEAK_REORDERING_BEYOND_LLSC
	select MIPS_PGD_C0_CONTEXT
	select MIPS_L1_CACHE_SHIFT_6
	select GPIOLIB
	select SWIOTLB
	help
		The Loongson 3 processor implements the MIPS64R2 instruction
		set with many extensions.

config LOONGSON3_ENHANCEMENT
	bool "New Loongson 3 CPU Enhancements"
	default n
	select CPU_MIPSR2
	select CPU_HAS_PREFETCH
	depends on CPU_LOONGSON3
	help
	  New Loongson 3 CPU (since Loongson-3A R2, as opposed to Loongson-3A
	  R1, Loongson-3B R1 and Loongson-3B R2) has many enhancements, such as
	  FTLB, L1-VCache, EI/DI/Wait/Prefetch instruction, DSP/DSPv2 ASE, User
	  Local register, Read-Inhibit/Execute-Inhibit, SFB (Store Fill Buffer),
	  Fast TLB refill support, etc.

	  This option enable those enhancements which are not probed at run
	  time. If you want a generic kernel to run on all Loongson 3 machines,
	  please say 'N' here. If you want a high-performance kernel to run on
	  new Loongson 3 machines only, please say 'Y' here.

config CPU_LOONGSON3_WORKAROUNDS
	bool "Old Loongson 3 LLSC Workarounds"
	default y if SMP
	depends on CPU_LOONGSON3
	help
	  Loongson 3 processors have the llsc issues which require workarounds.
	  Without workarounds the system may hang unexpectedly.

	  Newer Loongson 3 will fix these issues and no workarounds are needed.
	  The workarounds have no significant side effect on them but may
	  decrease the performance of the system so this option should be
	  disabled unless the kernel is intended to be run on old systems.

	  If unsure, please say Y.

config CPU_LOONGSON2E
	bool "Loongson 2E"
	depends on SYS_HAS_CPU_LOONGSON2E
	select CPU_LOONGSON2
	help
	  The Loongson 2E processor implements the MIPS III instruction set
	  with many extensions.

	  It has an internal FPGA northbridge, which is compatible to
	  bonito64.

config CPU_LOONGSON2F
	bool "Loongson 2F"
	depends on SYS_HAS_CPU_LOONGSON2F
	select CPU_LOONGSON2
	select GPIOLIB
	help
	  The Loongson 2F processor implements the MIPS III instruction set
	  with many extensions.

	  Loongson2F have built-in DDR2 and PCIX controller. The PCIX controller
	  have a similar programming interface with FPGA northbridge used in
	  Loongson2E.

config CPU_LOONGSON1B
	bool "Loongson 1B"
	depends on SYS_HAS_CPU_LOONGSON1B
	select CPU_LOONGSON1
	select LEDS_GPIO_REGISTER
	help
	  The Loongson 1B is a 32-bit SoC, which implements the MIPS32
	  Release 1 instruction set and part of the MIPS32 Release 2
	  instruction set.

config CPU_LOONGSON1C
	bool "Loongson 1C"
	depends on SYS_HAS_CPU_LOONGSON1C
	select CPU_LOONGSON1
	select LEDS_GPIO_REGISTER
	help
	  The Loongson 1C is a 32-bit SoC, which implements the MIPS32
	  Release 1 instruction set and part of the MIPS32 Release 2
	  instruction set.

config CPU_MIPS32_R1
	bool "MIPS32 Release 1"
	depends on SYS_HAS_CPU_MIPS32_R1
	select CPU_HAS_PREFETCH
	select CPU_HAS_LOAD_STORE_LR
	select CPU_SUPPORTS_32BIT_KERNEL
	select CPU_SUPPORTS_HIGHMEM
	help
	  Choose this option to build a kernel for release 1 or later of the
	  MIPS32 architecture.  Most modern embedded systems with a 32-bit
	  MIPS processor are based on a MIPS32 processor.  If you know the
	  specific type of processor in your system, choose those that one
	  otherwise CPU_MIPS32_R1 is a safe bet for any MIPS32 system.
	  Release 2 of the MIPS32 architecture is available since several
	  years so chances are you even have a MIPS32 Release 2 processor
	  in which case you should choose CPU_MIPS32_R2 instead for better
	  performance.

config CPU_MIPS32_R2
	bool "MIPS32 Release 2"
	depends on SYS_HAS_CPU_MIPS32_R2
	select CPU_HAS_PREFETCH
	select CPU_HAS_LOAD_STORE_LR
	select CPU_SUPPORTS_32BIT_KERNEL
	select CPU_SUPPORTS_HIGHMEM
	select CPU_SUPPORTS_MSA
	select HAVE_KVM
	help
	  Choose this option to build a kernel for release 2 or later of the
	  MIPS32 architecture.  Most modern embedded systems with a 32-bit
	  MIPS processor are based on a MIPS32 processor.  If you know the
	  specific type of processor in your system, choose those that one
	  otherwise CPU_MIPS32_R1 is a safe bet for any MIPS32 system.

config CPU_MIPS32_R6
	bool "MIPS32 Release 6"
	depends on SYS_HAS_CPU_MIPS32_R6
	select CPU_HAS_PREFETCH
	select CPU_SUPPORTS_32BIT_KERNEL
	select CPU_SUPPORTS_HIGHMEM
	select CPU_SUPPORTS_MSA
	select HAVE_KVM
	select MIPS_O32_FP64_SUPPORT
	help
	  Choose this option to build a kernel for release 6 or later of the
	  MIPS32 architecture.  New MIPS processors, starting with the Warrior
	  family, are based on a MIPS32r6 processor. If you own an older
	  processor, you probably need to select MIPS32r1 or MIPS32r2 instead.

config CPU_MIPS64_R1
	bool "MIPS64 Release 1"
	depends on SYS_HAS_CPU_MIPS64_R1
	select CPU_HAS_PREFETCH
	select CPU_HAS_LOAD_STORE_LR
	select CPU_SUPPORTS_32BIT_KERNEL
	select CPU_SUPPORTS_64BIT_KERNEL
	select CPU_SUPPORTS_HIGHMEM
	select CPU_SUPPORTS_HUGEPAGES
	help
	  Choose this option to build a kernel for release 1 or later of the
	  MIPS64 architecture.  Many modern embedded systems with a 64-bit
	  MIPS processor are based on a MIPS64 processor.  If you know the
	  specific type of processor in your system, choose those that one
	  otherwise CPU_MIPS64_R1 is a safe bet for any MIPS64 system.
	  Release 2 of the MIPS64 architecture is available since several
	  years so chances are you even have a MIPS64 Release 2 processor
	  in which case you should choose CPU_MIPS64_R2 instead for better
	  performance.

config CPU_MIPS64_R2
	bool "MIPS64 Release 2"
	depends on SYS_HAS_CPU_MIPS64_R2
	select CPU_HAS_PREFETCH
	select CPU_HAS_LOAD_STORE_LR
	select CPU_SUPPORTS_32BIT_KERNEL
	select CPU_SUPPORTS_64BIT_KERNEL
	select CPU_SUPPORTS_HIGHMEM
	select CPU_SUPPORTS_HUGEPAGES
	select CPU_SUPPORTS_MSA
	select HAVE_KVM
	help
	  Choose this option to build a kernel for release 2 or later of the
	  MIPS64 architecture.  Many modern embedded systems with a 64-bit
	  MIPS processor are based on a MIPS64 processor.  If you know the
	  specific type of processor in your system, choose those that one
	  otherwise CPU_MIPS64_R1 is a safe bet for any MIPS64 system.

config CPU_MIPS64_R6
	bool "MIPS64 Release 6"
	depends on SYS_HAS_CPU_MIPS64_R6
	select CPU_HAS_PREFETCH
	select CPU_SUPPORTS_32BIT_KERNEL
	select CPU_SUPPORTS_64BIT_KERNEL
	select CPU_SUPPORTS_HIGHMEM
	select CPU_SUPPORTS_HUGEPAGES
	select CPU_SUPPORTS_MSA
	select MIPS_O32_FP64_SUPPORT if 32BIT || MIPS32_O32
	select HAVE_KVM
	help
	  Choose this option to build a kernel for release 6 or later of the
	  MIPS64 architecture.  New MIPS processors, starting with the Warrior
	  family, are based on a MIPS64r6 processor. If you own an older
	  processor, you probably need to select MIPS64r1 or MIPS64r2 instead.

config CPU_R3000
	bool "R3000"
	depends on SYS_HAS_CPU_R3000
	select CPU_HAS_WB
	select CPU_HAS_LOAD_STORE_LR
	select CPU_SUPPORTS_32BIT_KERNEL
	select CPU_SUPPORTS_HIGHMEM
	help
	  Please make sure to pick the right CPU type. Linux/MIPS is not
	  designed to be generic, i.e. Kernels compiled for R3000 CPUs will
	  *not* work on R4000 machines and vice versa.  However, since most
	  of the supported machines have an R4000 (or similar) CPU, R4x00
	  might be a safe bet.  If the resulting kernel does not work,
	  try to recompile with R3000.

config CPU_TX39XX
	bool "R39XX"
	depends on SYS_HAS_CPU_TX39XX
	select CPU_SUPPORTS_32BIT_KERNEL
	select CPU_HAS_LOAD_STORE_LR

config CPU_VR41XX
	bool "R41xx"
	depends on SYS_HAS_CPU_VR41XX
	select CPU_SUPPORTS_32BIT_KERNEL
	select CPU_SUPPORTS_64BIT_KERNEL
	select CPU_HAS_LOAD_STORE_LR
	help
	  The options selects support for the NEC VR4100 series of processors.
	  Only choose this option if you have one of these processors as a
	  kernel built with this option will not run on any other type of
	  processor or vice versa.

config CPU_R4300
	bool "R4300"
	depends on SYS_HAS_CPU_R4300
	select CPU_SUPPORTS_32BIT_KERNEL
	select CPU_SUPPORTS_64BIT_KERNEL
	select CPU_HAS_LOAD_STORE_LR
	help
	  MIPS Technologies R4300-series processors.

config CPU_R4X00
	bool "R4x00"
	depends on SYS_HAS_CPU_R4X00
	select CPU_SUPPORTS_32BIT_KERNEL
	select CPU_SUPPORTS_64BIT_KERNEL
	select CPU_SUPPORTS_HUGEPAGES
	select CPU_HAS_LOAD_STORE_LR
	help
	  MIPS Technologies R4000-series processors other than 4300, including
	  the R4000, R4400, R4600, and 4700.

config CPU_TX49XX
	bool "R49XX"
	depends on SYS_HAS_CPU_TX49XX
	select CPU_HAS_PREFETCH
	select CPU_HAS_LOAD_STORE_LR
	select CPU_SUPPORTS_32BIT_KERNEL
	select CPU_SUPPORTS_64BIT_KERNEL
	select CPU_SUPPORTS_HUGEPAGES

config CPU_R5000
	bool "R5000"
	depends on SYS_HAS_CPU_R5000
	select CPU_SUPPORTS_32BIT_KERNEL
	select CPU_SUPPORTS_64BIT_KERNEL
	select CPU_SUPPORTS_HUGEPAGES
	select CPU_HAS_LOAD_STORE_LR
	help
	  MIPS Technologies R5000-series processors other than the Nevada.

config CPU_R5432
	bool "R5432"
	depends on SYS_HAS_CPU_R5432
	select CPU_SUPPORTS_32BIT_KERNEL
	select CPU_SUPPORTS_64BIT_KERNEL
	select CPU_SUPPORTS_HUGEPAGES
	select CPU_HAS_LOAD_STORE_LR

config CPU_R5500
	bool "R5500"
	depends on SYS_HAS_CPU_R5500
	select CPU_SUPPORTS_32BIT_KERNEL
	select CPU_SUPPORTS_64BIT_KERNEL
	select CPU_SUPPORTS_HUGEPAGES
	select CPU_HAS_LOAD_STORE_LR
	help
	  NEC VR5500 and VR5500A series processors implement 64-bit MIPS IV
	  instruction set.

config CPU_NEVADA
	bool "RM52xx"
	depends on SYS_HAS_CPU_NEVADA
	select CPU_SUPPORTS_32BIT_KERNEL
	select CPU_SUPPORTS_64BIT_KERNEL
	select CPU_SUPPORTS_HUGEPAGES
	select CPU_HAS_LOAD_STORE_LR
	help
	  QED / PMC-Sierra RM52xx-series ("Nevada") processors.

config CPU_R8000
	bool "R8000"
	depends on SYS_HAS_CPU_R8000
	select CPU_HAS_PREFETCH
	select CPU_HAS_LOAD_STORE_LR
	select CPU_SUPPORTS_64BIT_KERNEL
	help
	  MIPS Technologies R8000 processors.  Note these processors are
	  uncommon and the support for them is incomplete.

config CPU_R10000
	bool "R10000"
	depends on SYS_HAS_CPU_R10000
	select CPU_HAS_PREFETCH
	select CPU_HAS_LOAD_STORE_LR
	select CPU_SUPPORTS_32BIT_KERNEL
	select CPU_SUPPORTS_64BIT_KERNEL
	select CPU_SUPPORTS_HIGHMEM
	select CPU_SUPPORTS_HUGEPAGES
	help
	  MIPS Technologies R10000-series processors.

config CPU_RM7000
	bool "RM7000"
	depends on SYS_HAS_CPU_RM7000
	select CPU_HAS_PREFETCH
	select CPU_HAS_LOAD_STORE_LR
	select CPU_SUPPORTS_32BIT_KERNEL
	select CPU_SUPPORTS_64BIT_KERNEL
	select CPU_SUPPORTS_HIGHMEM
	select CPU_SUPPORTS_HUGEPAGES

config CPU_SB1
	bool "SB1"
	depends on SYS_HAS_CPU_SB1
	select CPU_HAS_LOAD_STORE_LR
	select CPU_SUPPORTS_32BIT_KERNEL
	select CPU_SUPPORTS_64BIT_KERNEL
	select CPU_SUPPORTS_HIGHMEM
	select CPU_SUPPORTS_HUGEPAGES
	select WEAK_ORDERING

config CPU_CAVIUM_OCTEON
	bool "Cavium Octeon processor"
	depends on SYS_HAS_CPU_CAVIUM_OCTEON
	select CPU_HAS_PREFETCH
	select CPU_HAS_LOAD_STORE_LR
	select CPU_SUPPORTS_64BIT_KERNEL
	select WEAK_ORDERING
	select CPU_SUPPORTS_HIGHMEM
	select CPU_SUPPORTS_HUGEPAGES
	select USB_EHCI_BIG_ENDIAN_MMIO if CPU_BIG_ENDIAN
	select USB_OHCI_BIG_ENDIAN_MMIO if CPU_BIG_ENDIAN
	select MIPS_L1_CACHE_SHIFT_7
	select HAVE_KVM
	help
	  The Cavium Octeon processor is a highly integrated chip containing
	  many ethernet hardware widgets for networking tasks. The processor
	  can have up to 16 Mips64v2 cores and 8 integrated gigabit ethernets.
	  Full details can be found at http://www.caviumnetworks.com.

config CPU_BMIPS
	bool "Broadcom BMIPS"
	depends on SYS_HAS_CPU_BMIPS
	select CPU_MIPS32
	select CPU_BMIPS32_3300 if SYS_HAS_CPU_BMIPS32_3300
	select CPU_BMIPS4350 if SYS_HAS_CPU_BMIPS4350
	select CPU_BMIPS4380 if SYS_HAS_CPU_BMIPS4380
	select CPU_BMIPS5000 if SYS_HAS_CPU_BMIPS5000
	select CPU_SUPPORTS_32BIT_KERNEL
	select DMA_NONCOHERENT
	select IRQ_MIPS_CPU
	select SWAP_IO_SPACE
	select WEAK_ORDERING
	select CPU_SUPPORTS_HIGHMEM
	select CPU_HAS_PREFETCH
	select CPU_HAS_LOAD_STORE_LR
	select CPU_SUPPORTS_CPUFREQ
	select MIPS_EXTERNAL_TIMER
	help
	  Support for BMIPS32/3300/4350/4380 and BMIPS5000 processors.

config CPU_XLR
	bool "Netlogic XLR SoC"
	depends on SYS_HAS_CPU_XLR
	select CPU_HAS_LOAD_STORE_LR
	select CPU_SUPPORTS_32BIT_KERNEL
	select CPU_SUPPORTS_64BIT_KERNEL
	select CPU_SUPPORTS_HIGHMEM
	select CPU_SUPPORTS_HUGEPAGES
	select WEAK_ORDERING
	select WEAK_REORDERING_BEYOND_LLSC
	help
	  Netlogic Microsystems XLR/XLS processors.

config CPU_XLP
	bool "Netlogic XLP SoC"
	depends on SYS_HAS_CPU_XLP
	select CPU_SUPPORTS_32BIT_KERNEL
	select CPU_SUPPORTS_64BIT_KERNEL
	select CPU_SUPPORTS_HIGHMEM
	select WEAK_ORDERING
	select WEAK_REORDERING_BEYOND_LLSC
	select CPU_HAS_PREFETCH
	select CPU_HAS_LOAD_STORE_LR
	select CPU_MIPSR2
	select CPU_SUPPORTS_HUGEPAGES
	select MIPS_ASID_BITS_VARIABLE
	help
	  Netlogic Microsystems XLP processors.
endchoice

config CPU_MIPS32_3_5_FEATURES
	bool "MIPS32 Release 3.5 Features"
	depends on SYS_HAS_CPU_MIPS32_R3_5
	depends on CPU_MIPS32_R2 || CPU_MIPS32_R6
	help
	  Choose this option to build a kernel for release 2 or later of the
	  MIPS32 architecture including features from the 3.5 release such as
	  support for Enhanced Virtual Addressing (EVA).

config CPU_MIPS32_3_5_EVA
	bool "Enhanced Virtual Addressing (EVA)"
	depends on CPU_MIPS32_3_5_FEATURES
	select EVA
	default y
	help
	  Choose this option if you want to enable the Enhanced Virtual
	  Addressing (EVA) on your MIPS32 core (such as proAptiv).
	  One of its primary benefits is an increase in the maximum size
	  of lowmem (up to 3GB). If unsure, say 'N' here.

config CPU_MIPS32_R5_FEATURES
	bool "MIPS32 Release 5 Features"
	depends on SYS_HAS_CPU_MIPS32_R5
	depends on CPU_MIPS32_R2
	help
	  Choose this option to build a kernel for release 2 or later of the
	  MIPS32 architecture including features from release 5 such as
	  support for Extended Physical Addressing (XPA).

config CPU_MIPS32_R5_XPA
	bool "Extended Physical Addressing (XPA)"
	depends on CPU_MIPS32_R5_FEATURES
	depends on !EVA
	depends on !PAGE_SIZE_4KB
	depends on SYS_SUPPORTS_HIGHMEM
	select XPA
	select HIGHMEM
	select PHYS_ADDR_T_64BIT
	default n
	help
	  Choose this option if you want to enable the Extended Physical
	  Addressing (XPA) on your MIPS32 core (such as P5600 series). The
	  benefit is to increase physical addressing equal to or greater
	  than 40 bits. Note that this has the side effect of turning on
	  64-bit addressing which in turn makes the PTEs 64-bit in size.
	  If unsure, say 'N' here.

if CPU_LOONGSON2F
config CPU_NOP_WORKAROUNDS
	bool

config CPU_JUMP_WORKAROUNDS
	bool

config CPU_LOONGSON2F_WORKAROUNDS
	bool "Loongson 2F Workarounds"
	default y
	select CPU_NOP_WORKAROUNDS
	select CPU_JUMP_WORKAROUNDS
	help
	  Loongson 2F01 / 2F02 processors have the NOP & JUMP issues which
	  require workarounds.  Without workarounds the system may hang
	  unexpectedly.  For more information please refer to the gas
	  -mfix-loongson2f-nop and -mfix-loongson2f-jump options.

	  Loongson 2F03 and later have fixed these issues and no workarounds
	  are needed.  The workarounds have no significant side effect on them
	  but may decrease the performance of the system so this option should
	  be disabled unless the kernel is intended to be run on 2F01 or 2F02
	  systems.

	  If unsure, please say Y.
endif # CPU_LOONGSON2F

config SYS_SUPPORTS_ZBOOT
	bool
	select HAVE_KERNEL_GZIP
	select HAVE_KERNEL_BZIP2
	select HAVE_KERNEL_LZ4
	select HAVE_KERNEL_LZMA
	select HAVE_KERNEL_LZO
	select HAVE_KERNEL_XZ

config SYS_SUPPORTS_ZBOOT_UART16550
	bool
	select SYS_SUPPORTS_ZBOOT

config SYS_SUPPORTS_ZBOOT_UART_PROM
	bool
	select SYS_SUPPORTS_ZBOOT

config CPU_LOONGSON2
	bool
	select CPU_SUPPORTS_32BIT_KERNEL
	select CPU_SUPPORTS_64BIT_KERNEL
	select CPU_SUPPORTS_HIGHMEM
	select CPU_SUPPORTS_HUGEPAGES
	select ARCH_HAS_PHYS_TO_DMA
	select CPU_HAS_LOAD_STORE_LR

config CPU_LOONGSON1
	bool
	select CPU_MIPS32
	select CPU_MIPSR2
	select CPU_HAS_PREFETCH
	select CPU_HAS_LOAD_STORE_LR
	select CPU_SUPPORTS_32BIT_KERNEL
	select CPU_SUPPORTS_HIGHMEM
	select CPU_SUPPORTS_CPUFREQ

config CPU_BMIPS32_3300
	select SMP_UP if SMP
	bool

config CPU_BMIPS4350
	bool
	select SYS_SUPPORTS_SMP
	select SYS_SUPPORTS_HOTPLUG_CPU

config CPU_BMIPS4380
	bool
	select MIPS_L1_CACHE_SHIFT_6
	select SYS_SUPPORTS_SMP
	select SYS_SUPPORTS_HOTPLUG_CPU
	select CPU_HAS_RIXI

config CPU_BMIPS5000
	bool
	select MIPS_CPU_SCACHE
	select MIPS_L1_CACHE_SHIFT_7
	select SYS_SUPPORTS_SMP
	select SYS_SUPPORTS_HOTPLUG_CPU
	select CPU_HAS_RIXI

config SYS_HAS_CPU_LOONGSON3
	bool
	select CPU_SUPPORTS_CPUFREQ
	select CPU_HAS_RIXI

config SYS_HAS_CPU_LOONGSON2E
	bool

config SYS_HAS_CPU_LOONGSON2F
	bool
	select CPU_SUPPORTS_CPUFREQ
	select CPU_SUPPORTS_ADDRWINCFG if 64BIT
	select CPU_SUPPORTS_UNCACHED_ACCELERATED

config SYS_HAS_CPU_LOONGSON1B
	bool

config SYS_HAS_CPU_LOONGSON1C
	bool

config SYS_HAS_CPU_MIPS32_R1
	bool

config SYS_HAS_CPU_MIPS32_R2
	bool

config SYS_HAS_CPU_MIPS32_R3_5
	bool

config SYS_HAS_CPU_MIPS32_R5
	bool
	select ARCH_HAS_SYNC_DMA_FOR_CPU if DMA_NONCOHERENT

config SYS_HAS_CPU_MIPS32_R6
	bool
	select ARCH_HAS_SYNC_DMA_FOR_CPU if DMA_NONCOHERENT

config SYS_HAS_CPU_MIPS64_R1
	bool

config SYS_HAS_CPU_MIPS64_R2
	bool

config SYS_HAS_CPU_MIPS64_R6
	bool
	select ARCH_HAS_SYNC_DMA_FOR_CPU if DMA_NONCOHERENT

config SYS_HAS_CPU_R3000
	bool

config SYS_HAS_CPU_TX39XX
	bool

config SYS_HAS_CPU_VR41XX
	bool

config SYS_HAS_CPU_R4300
	bool

config SYS_HAS_CPU_R4X00
	bool

config SYS_HAS_CPU_TX49XX
	bool

config SYS_HAS_CPU_R5000
	bool

config SYS_HAS_CPU_R5432
	bool

config SYS_HAS_CPU_R5500
	bool

config SYS_HAS_CPU_NEVADA
	bool

config SYS_HAS_CPU_R8000
	bool

config SYS_HAS_CPU_R10000
	bool
	select ARCH_HAS_SYNC_DMA_FOR_CPU if DMA_NONCOHERENT

config SYS_HAS_CPU_RM7000
	bool

config SYS_HAS_CPU_SB1
	bool

config SYS_HAS_CPU_CAVIUM_OCTEON
	bool

config SYS_HAS_CPU_BMIPS
	bool

config SYS_HAS_CPU_BMIPS32_3300
	bool
	select SYS_HAS_CPU_BMIPS

config SYS_HAS_CPU_BMIPS4350
	bool
	select SYS_HAS_CPU_BMIPS

config SYS_HAS_CPU_BMIPS4380
	bool
	select SYS_HAS_CPU_BMIPS

config SYS_HAS_CPU_BMIPS5000
	bool
	select SYS_HAS_CPU_BMIPS
	select ARCH_HAS_SYNC_DMA_FOR_CPU

config SYS_HAS_CPU_XLR
	bool

config SYS_HAS_CPU_XLP
	bool

#
# CPU may reorder R->R, R->W, W->R, W->W
# Reordering beyond LL and SC is handled in WEAK_REORDERING_BEYOND_LLSC
#
config WEAK_ORDERING
	bool

#
# CPU may reorder reads and writes beyond LL/SC
# CPU may reorder R->LL, R->LL, W->LL, W->LL, R->SC, R->SC, W->SC, W->SC
#
config WEAK_REORDERING_BEYOND_LLSC
	bool
endmenu

#
# These two indicate any level of the MIPS32 and MIPS64 architecture
#
config CPU_MIPS32
	bool
	default y if CPU_MIPS32_R1 || CPU_MIPS32_R2 || CPU_MIPS32_R6

config CPU_MIPS64
	bool
	default y if CPU_MIPS64_R1 || CPU_MIPS64_R2 || CPU_MIPS64_R6

#
# These indicate the revision of the architecture
#
config CPU_MIPSR1
	bool
	default y if CPU_MIPS32_R1 || CPU_MIPS64_R1

config CPU_MIPSR2
	bool
	default y if CPU_MIPS32_R2 || CPU_MIPS64_R2 || CPU_CAVIUM_OCTEON
	select CPU_HAS_RIXI
	select MIPS_SPRAM

config CPU_MIPSR6
	bool
	default y if CPU_MIPS32_R6 || CPU_MIPS64_R6
	select CPU_HAS_RIXI
	select HAVE_ARCH_BITREVERSE
	select MIPS_ASID_BITS_VARIABLE
	select MIPS_CRC_SUPPORT
	select MIPS_SPRAM

config TARGET_ISA_REV
	int
	default 1 if CPU_MIPSR1
	default 2 if CPU_MIPSR2
	default 6 if CPU_MIPSR6
	default 0
	help
	  Reflects the ISA revision being targeted by the kernel build. This
	  is effectively the Kconfig equivalent of MIPS_ISA_REV.

config EVA
	bool

config XPA
	bool

config SYS_SUPPORTS_32BIT_KERNEL
	bool
config SYS_SUPPORTS_64BIT_KERNEL
	bool
config CPU_SUPPORTS_32BIT_KERNEL
	bool
config CPU_SUPPORTS_64BIT_KERNEL
	bool
config CPU_SUPPORTS_CPUFREQ
	bool
config CPU_SUPPORTS_ADDRWINCFG
	bool
config CPU_SUPPORTS_HUGEPAGES
	bool
config CPU_SUPPORTS_UNCACHED_ACCELERATED
	bool
config MIPS_PGD_C0_CONTEXT
	bool
	default y if 64BIT && (CPU_MIPSR2 || CPU_MIPSR6) && !CPU_XLP

#
# Set to y for ptrace access to watch registers.
#
config HARDWARE_WATCHPOINTS
	bool
	default y if CPU_MIPSR1 || CPU_MIPSR2 || CPU_MIPSR6

menu "Kernel type"

choice
	prompt "Kernel code model"
	help
	  You should only select this option if you have a workload that
	  actually benefits from 64-bit processing or if your machine has
	  large memory.  You will only be presented a single option in this
	  menu if your system does not support both 32-bit and 64-bit kernels.

config 32BIT
	bool "32-bit kernel"
	depends on CPU_SUPPORTS_32BIT_KERNEL && SYS_SUPPORTS_32BIT_KERNEL
	select TRAD_SIGNALS
	help
	  Select this option if you want to build a 32-bit kernel.

config 64BIT
	bool "64-bit kernel"
	depends on CPU_SUPPORTS_64BIT_KERNEL && SYS_SUPPORTS_64BIT_KERNEL
	help
	  Select this option if you want to build a 64-bit kernel.

endchoice

config KVM_GUEST
	bool "KVM Guest Kernel"
	depends on BROKEN_ON_SMP
	help
	  Select this option if building a guest kernel for KVM (Trap & Emulate)
	  mode.

config KVM_GUEST_TIMER_FREQ
	int "Count/Compare Timer Frequency (MHz)"
	depends on KVM_GUEST
	default 100
	help
	  Set this to non-zero if building a guest kernel for KVM to skip RTC
	  emulation when determining guest CPU Frequency. Instead, the guest's
	  timer frequency is specified directly.

config MIPS_VA_BITS_48
	bool "48 bits virtual memory"
	depends on 64BIT
	help
	  Support a maximum at least 48 bits of application virtual
	  memory.  Default is 40 bits or less, depending on the CPU.
	  For page sizes 16k and above, this option results in a small
	  memory overhead for page tables.  For 4k page size, a fourth
	  level of page tables is added which imposes both a memory
	  overhead as well as slower TLB fault handling.

	  If unsure, say N.

choice
	prompt "Kernel page size"
	default PAGE_SIZE_4KB

config PAGE_SIZE_4KB
	bool "4kB"
	depends on !CPU_LOONGSON2 && !CPU_LOONGSON3
	help
	  This option select the standard 4kB Linux page size.  On some
	  R3000-family processors this is the only available page size.  Using
	  4kB page size will minimize memory consumption and is therefore
	  recommended for low memory systems.

config PAGE_SIZE_8KB
	bool "8kB"
	depends on CPU_R8000 || CPU_CAVIUM_OCTEON
	depends on !MIPS_VA_BITS_48
	help
	  Using 8kB page size will result in higher performance kernel at
	  the price of higher memory consumption.  This option is available
	  only on R8000 and cnMIPS processors.  Note that you will need a
	  suitable Linux distribution to support this.

config PAGE_SIZE_16KB
	bool "16kB"
	depends on !CPU_R3000 && !CPU_TX39XX
	help
	  Using 16kB page size will result in higher performance kernel at
	  the price of higher memory consumption.  This option is available on
	  all non-R3000 family processors.  Note that you will need a suitable
	  Linux distribution to support this.

config PAGE_SIZE_32KB
	bool "32kB"
	depends on CPU_CAVIUM_OCTEON
	depends on !MIPS_VA_BITS_48
	help
	  Using 32kB page size will result in higher performance kernel at
	  the price of higher memory consumption.  This option is available
	  only on cnMIPS cores.  Note that you will need a suitable Linux
	  distribution to support this.

config PAGE_SIZE_64KB
	bool "64kB"
	depends on !CPU_R3000 && !CPU_TX39XX
	help
	  Using 64kB page size will result in higher performance kernel at
	  the price of higher memory consumption.  This option is available on
	  all non-R3000 family processor.  Not that at the time of this
	  writing this option is still high experimental.

endchoice

config FORCE_MAX_ZONEORDER
	int "Maximum zone order"
	range 14 64 if MIPS_HUGE_TLB_SUPPORT && PAGE_SIZE_64KB
	default "14" if MIPS_HUGE_TLB_SUPPORT && PAGE_SIZE_64KB
	range 13 64 if MIPS_HUGE_TLB_SUPPORT && PAGE_SIZE_32KB
	default "13" if MIPS_HUGE_TLB_SUPPORT && PAGE_SIZE_32KB
	range 12 64 if MIPS_HUGE_TLB_SUPPORT && PAGE_SIZE_16KB
	default "12" if MIPS_HUGE_TLB_SUPPORT && PAGE_SIZE_16KB
	range 11 64
	default "11"
	help
	  The kernel memory allocator divides physically contiguous memory
	  blocks into "zones", where each zone is a power of two number of
	  pages.  This option selects the largest power of two that the kernel
	  keeps in the memory allocator.  If you need to allocate very large
	  blocks of physically contiguous memory, then you may need to
	  increase this value.

	  This config option is actually maximum order plus one. For example,
	  a value of 11 means that the largest free memory block is 2^10 pages.

	  The page size is not necessarily 4KB.  Keep this in mind
	  when choosing a value for this option.

config BOARD_SCACHE
	bool

config IP22_CPU_SCACHE
	bool
	select BOARD_SCACHE

#
# Support for a MIPS32 / MIPS64 style S-caches
#
config MIPS_CPU_SCACHE
	bool
	select BOARD_SCACHE

config R5000_CPU_SCACHE
	bool
	select BOARD_SCACHE

config RM7000_CPU_SCACHE
	bool
	select BOARD_SCACHE

config SIBYTE_DMA_PAGEOPS
	bool "Use DMA to clear/copy pages"
	depends on CPU_SB1
	help
	  Instead of using the CPU to zero and copy pages, use a Data Mover
	  channel.  These DMA channels are otherwise unused by the standard
	  SiByte Linux port.  Seems to give a small performance benefit.

config CPU_HAS_PREFETCH
	bool

config CPU_GENERIC_DUMP_TLB
	bool
	default y if !(CPU_R3000 || CPU_R8000 || CPU_TX39XX)

config MIPS_FP_SUPPORT
	bool "Floating Point support" if EXPERT
	default y
	help
	  Select y to include support for floating point in the kernel
	  including initialization of FPU hardware, FP context save & restore
	  and emulation of an FPU where necessary. Without this support any
	  userland program attempting to use floating point instructions will
	  receive a SIGILL.

	  If you know that your userland will not attempt to use floating point
	  instructions then you can say n here to shrink the kernel a little.

	  If unsure, say y.

config CPU_R2300_FPU
	bool
	depends on MIPS_FP_SUPPORT
	default y if CPU_R3000 || CPU_TX39XX

config CPU_R4K_FPU
	bool
	depends on MIPS_FP_SUPPORT
	default y if !CPU_R2300_FPU

config CPU_R4K_CACHE_TLB
	bool
	default y if !(CPU_R3000 || CPU_R8000 || CPU_SB1 || CPU_TX39XX || CPU_CAVIUM_OCTEON)

config MIPS_MT_SMP
	bool "MIPS MT SMP support (1 TC on each available VPE)"
	default y
	depends on SYS_SUPPORTS_MULTITHREADING && !CPU_MIPSR6 && !CPU_MICROMIPS
	select CPU_MIPSR2_IRQ_VI
	select CPU_MIPSR2_IRQ_EI
	select SYNC_R4K
	select MIPS_MT
	select SMP
	select SMP_UP
	select SYS_SUPPORTS_SMP
	select SYS_SUPPORTS_SCHED_SMT
	select MIPS_PERF_SHARED_TC_COUNTERS
	help
	  This is a kernel model which is known as SMVP. This is supported
	  on cores with the MT ASE and uses the available VPEs to implement
	  virtual processors which supports SMP. This is equivalent to the
	  Intel Hyperthreading feature. For further information go to
	  <http://www.imgtec.com/mips/mips-multithreading.asp>.

config MIPS_MT
	bool

config SCHED_SMT
	bool "SMT (multithreading) scheduler support"
	depends on SYS_SUPPORTS_SCHED_SMT
	default n
	help
	  SMT scheduler support improves the CPU scheduler's decision making
	  when dealing with MIPS MT enabled cores at a cost of slightly
	  increased overhead in some places. If unsure say N here.

config SYS_SUPPORTS_SCHED_SMT
	bool

config SYS_SUPPORTS_MULTITHREADING
	bool

config MIPS_MT_FPAFF
	bool "Dynamic FPU affinity for FP-intensive threads"
	default y
	depends on MIPS_MT_SMP

config MIPSR2_TO_R6_EMULATOR
	bool "MIPS R2-to-R6 emulator"
	depends on CPU_MIPSR6
	depends on MIPS_FP_SUPPORT
	default y
	help
	  Choose this option if you want to run non-R6 MIPS userland code.
	  Even if you say 'Y' here, the emulator will still be disabled by
	  default. You can enable it using the 'mipsr2emu' kernel option.
	  The only reason this is a build-time option is to save ~14K from the
	  final kernel image.

config SYS_SUPPORTS_VPE_LOADER
	bool
	depends on SYS_SUPPORTS_MULTITHREADING
	help
	  Indicates that the platform supports the VPE loader, and provides
	  physical_memsize.

config MIPS_VPE_LOADER
	bool "VPE loader support."
	depends on SYS_SUPPORTS_VPE_LOADER && MODULES
	select CPU_MIPSR2_IRQ_VI
	select CPU_MIPSR2_IRQ_EI
	select MIPS_MT
	help
	  Includes a loader for loading an elf relocatable object
	  onto another VPE and running it.

config MIPS_VPE_LOADER_CMP
	bool
	default "y"
	depends on MIPS_VPE_LOADER && MIPS_CMP

config MIPS_VPE_LOADER_MT
	bool
	default "y"
	depends on MIPS_VPE_LOADER && !MIPS_CMP

config MIPS_VPE_LOADER_TOM
	bool "Load VPE program into memory hidden from linux"
	depends on MIPS_VPE_LOADER
	default y
	help
	  The loader can use memory that is present but has been hidden from
	  Linux using the kernel command line option "mem=xxMB". It's up to
	  you to ensure the amount you put in the option and the space your
	  program requires is less or equal to the amount physically present.

config MIPS_VPE_APSP_API
	bool "Enable support for AP/SP API (RTLX)"
	depends on MIPS_VPE_LOADER

config MIPS_VPE_APSP_API_CMP
	bool
	default "y"
	depends on MIPS_VPE_APSP_API && MIPS_CMP

config MIPS_VPE_APSP_API_MT
	bool
	default "y"
	depends on MIPS_VPE_APSP_API && !MIPS_CMP

config MIPS_CMP
	bool "MIPS CMP framework support (DEPRECATED)"
	depends on SYS_SUPPORTS_MIPS_CMP && !CPU_MIPSR6
	select SMP
	select SYNC_R4K
	select SYS_SUPPORTS_SMP
	select WEAK_ORDERING
	default n
	help
	  Select this if you are using a bootloader which implements the "CMP
	  framework" protocol (ie. YAMON) and want your kernel to make use of
	  its ability to start secondary CPUs.

	  Unless you have a specific need, you should use CONFIG_MIPS_CPS
	  instead of this.

config MIPS_CPS
	bool "MIPS Coherent Processing System support"
	depends on SYS_SUPPORTS_MIPS_CPS
	select MIPS_CM
	select MIPS_CPS_PM if HOTPLUG_CPU
	select SMP
	select SYNC_R4K if (CEVT_R4K || CSRC_R4K)
	select SYS_SUPPORTS_HOTPLUG_CPU
	select SYS_SUPPORTS_SCHED_SMT if CPU_MIPSR6
	select SYS_SUPPORTS_SMP
	select WEAK_ORDERING
	help
	  Select this if you wish to run an SMP kernel across multiple cores
	  within a MIPS Coherent Processing System. When this option is
	  enabled the kernel will probe for other cores and boot them with
	  no external assistance. It is safe to enable this when hardware
	  support is unavailable.

config MIPS_CPS_PM
	depends on MIPS_CPS
	bool

config MIPS_CM
	bool
	select MIPS_CPC

config MIPS_CPC
	bool

config SB1_PASS_2_WORKAROUNDS
	bool
	depends on CPU_SB1 && (CPU_SB1_PASS_2_2 || CPU_SB1_PASS_2)
	default y

config SB1_PASS_2_1_WORKAROUNDS
	bool
	depends on CPU_SB1 && CPU_SB1_PASS_2
	default y

choice
	prompt "SmartMIPS or microMIPS ASE support"

config CPU_NEEDS_NO_SMARTMIPS_OR_MICROMIPS
	bool "None"
	help
	  Select this if you want neither microMIPS nor SmartMIPS support

config CPU_HAS_SMARTMIPS
	depends on SYS_SUPPORTS_SMARTMIPS
	bool "SmartMIPS"
	help
	  SmartMIPS is a extension of the MIPS32 architecture aimed at
	  increased security at both hardware and software level for
	  smartcards.  Enabling this option will allow proper use of the
	  SmartMIPS instructions by Linux applications.  However a kernel with
	  this option will not work on a MIPS core without SmartMIPS core.  If
	  you don't know you probably don't have SmartMIPS and should say N
	  here.

config CPU_MICROMIPS
	depends on 32BIT && SYS_SUPPORTS_MICROMIPS && !CPU_MIPSR6
	bool "microMIPS"
	help
	  When this option is enabled the kernel will be built using the
	  microMIPS ISA

endchoice

config CPU_HAS_MSA
	bool "Support for the MIPS SIMD Architecture"
	depends on CPU_SUPPORTS_MSA
	depends on MIPS_FP_SUPPORT
	depends on 64BIT || MIPS_O32_FP64_SUPPORT
	help
	  MIPS SIMD Architecture (MSA) introduces 128 bit wide vector registers
	  and a set of SIMD instructions to operate on them. When this option
	  is enabled the kernel will support allocating & switching MSA
	  vector register contexts. If you know that your kernel will only be
	  running on CPUs which do not support MSA or that your userland will
	  not be making use of it then you may wish to say N here to reduce
	  the size & complexity of your kernel.

	  If unsure, say Y.

config CPU_HAS_WB
	bool

config XKS01
	bool

config CPU_HAS_RIXI
	bool

config CPU_HAS_LOAD_STORE_LR
	bool
	help
	  CPU has support for unaligned load and store instructions:
	  LWL, LWR, SWL, SWR (Load/store word left/right).
	  LDL, LDR, SDL, SDR (Load/store doubleword left/right, for 64bit systems).

#
# Vectored interrupt mode is an R2 feature
#
config CPU_MIPSR2_IRQ_VI
	bool

#
# Extended interrupt mode is an R2 feature
#
config CPU_MIPSR2_IRQ_EI
	bool

config CPU_HAS_SYNC
	bool
	depends on !CPU_R3000
	default y

#
# CPU non-features
#
config CPU_DADDI_WORKAROUNDS
	bool

config CPU_R4000_WORKAROUNDS
	bool
	select CPU_R4400_WORKAROUNDS

config CPU_R4400_WORKAROUNDS
	bool

config MIPS_ASID_SHIFT
	int
	default 6 if CPU_R3000 || CPU_TX39XX
	default 4 if CPU_R8000
	default 0

config MIPS_ASID_BITS
	int
	default 0 if MIPS_ASID_BITS_VARIABLE
	default 6 if CPU_R3000 || CPU_TX39XX
	default 8

config MIPS_ASID_BITS_VARIABLE
	bool

config MIPS_CRC_SUPPORT
	bool

#
# - Highmem only makes sense for the 32-bit kernel.
# - The current highmem code will only work properly on physically indexed
#   caches such as R3000, SB1, R7000 or those that look like they're virtually
#   indexed such as R4000/R4400 SC and MC versions or R10000.  So for the
#   moment we protect the user and offer the highmem option only on machines
#   where it's known to be safe.  This will not offer highmem on a few systems
#   such as MIPS32 and MIPS64 CPUs which may have virtual and physically
#   indexed CPUs but we're playing safe.
# - We use SYS_SUPPORTS_HIGHMEM to offer highmem only for systems where we
#   know they might have memory configurations that could make use of highmem
#   support.
#
config HIGHMEM
	bool "High Memory Support"
	depends on 32BIT && CPU_SUPPORTS_HIGHMEM && SYS_SUPPORTS_HIGHMEM && !CPU_MIPS32_3_5_EVA

config CPU_SUPPORTS_HIGHMEM
	bool

config SYS_SUPPORTS_HIGHMEM
	bool

config SYS_SUPPORTS_SMARTMIPS
	bool

config SYS_SUPPORTS_MICROMIPS
	bool

config SYS_SUPPORTS_MIPS16
	bool
	help
	  This option must be set if a kernel might be executed on a MIPS16-
	  enabled CPU even if MIPS16 is not actually being used.  In other
	  words, it makes the kernel MIPS16-tolerant.

config CPU_SUPPORTS_MSA
	bool

config ARCH_FLATMEM_ENABLE
	def_bool y
	depends on !NUMA && !CPU_LOONGSON2

config ARCH_DISCONTIGMEM_ENABLE
	bool
	default y if SGI_IP27
	help
	  Say Y to support efficient handling of discontiguous physical memory,
	  for architectures which are either NUMA (Non-Uniform Memory Access)
	  or have huge holes in the physical address space for other reasons.
	  See <file:Documentation/vm/numa.rst> for more.

config ARCH_SPARSEMEM_ENABLE
	bool
	select SPARSEMEM_STATIC

config NUMA
	bool "NUMA Support"
	depends on SYS_SUPPORTS_NUMA
	help
	  Say Y to compile the kernel to support NUMA (Non-Uniform Memory
	  Access).  This option improves performance on systems with more
	  than two nodes; on two node systems it is generally better to
	  leave it disabled; on single node systems disable this option
	  disabled.

config SYS_SUPPORTS_NUMA
	bool

config RELOCATABLE
	bool "Relocatable kernel"
	depends on SYS_SUPPORTS_RELOCATABLE && (CPU_MIPS32_R2 || CPU_MIPS64_R2 || CPU_MIPS32_R6 || CPU_MIPS64_R6 || CAVIUM_OCTEON_SOC)
	help
	  This builds a kernel image that retains relocation information
	  so it can be loaded someplace besides the default 1MB.
	  The relocations make the kernel binary about 15% larger,
	  but are discarded at runtime

config RELOCATION_TABLE_SIZE
	hex "Relocation table size"
	depends on RELOCATABLE
	range 0x0 0x01000000
	default "0x00100000"
	---help---
	  A table of relocation data will be appended to the kernel binary
	  and parsed at boot to fix up the relocated kernel.

	  This option allows the amount of space reserved for the table to be
	  adjusted, although the default of 1Mb should be ok in most cases.

	  The build will fail and a valid size suggested if this is too small.

	  If unsure, leave at the default value.

config RANDOMIZE_BASE
	bool "Randomize the address of the kernel image"
	depends on RELOCATABLE
	---help---
	  Randomizes the physical and virtual address at which the
	  kernel image is loaded, as a security feature that
	  deters exploit attempts relying on knowledge of the location
	  of kernel internals.

	  Entropy is generated using any coprocessor 0 registers available.

	  The kernel will be offset by up to RANDOMIZE_BASE_MAX_OFFSET.

	  If unsure, say N.

config RANDOMIZE_BASE_MAX_OFFSET
	hex "Maximum kASLR offset" if EXPERT
	depends on RANDOMIZE_BASE
	range 0x0 0x40000000 if EVA || 64BIT
	range 0x0 0x08000000
	default "0x01000000"
	---help---
	  When kASLR is active, this provides the maximum offset that will
	  be applied to the kernel image. It should be set according to the
	  amount of physical RAM available in the target system minus
	  PHYSICAL_START and must be a power of 2.

	  This is limited by the size of KSEG0, 256Mb on 32-bit or 1Gb with
	  EVA or 64-bit. The default is 16Mb.

config NODES_SHIFT
	int
	default "6"
	depends on NEED_MULTIPLE_NODES

config HW_PERF_EVENTS
	bool "Enable hardware performance counter support for perf events"
	depends on PERF_EVENTS && !OPROFILE && (CPU_MIPS32 || CPU_MIPS64 || CPU_R10000 || CPU_SB1 || CPU_CAVIUM_OCTEON || CPU_XLP || CPU_LOONGSON3)
	default y
	help
	  Enable hardware performance counter support for perf events. If
	  disabled, perf events will use software events only.

config SMP
	bool "Multi-Processing support"
	depends on SYS_SUPPORTS_SMP
	help
	  This enables support for systems with more than one CPU. If you have
	  a system with only one CPU, say N. If you have a system with more
	  than one CPU, say Y.

	  If you say N here, the kernel will run on uni- and multiprocessor
	  machines, but will use only one CPU of a multiprocessor machine. If
	  you say Y here, the kernel will run on many, but not all,
	  uniprocessor machines. On a uniprocessor machine, the kernel
	  will run faster if you say N here.

	  People using multiprocessor machines who say Y here should also say
	  Y to "Enhanced Real Time Clock Support", below.

	  See also the SMP-HOWTO available at
	  <http://www.tldp.org/docs.html#howto>.

	  If you don't know what to do here, say N.

config HOTPLUG_CPU
	bool "Support for hot-pluggable CPUs"
	depends on SMP && SYS_SUPPORTS_HOTPLUG_CPU
	help
	  Say Y here to allow turning CPUs off and on. CPUs can be
	  controlled through /sys/devices/system/cpu.
	  (Note: power management support will enable this option
	    automatically on SMP systems. )
	  Say N if you want to disable CPU hotplug.

config SMP_UP
	bool

config SYS_SUPPORTS_MIPS_CMP
	bool

config SYS_SUPPORTS_MIPS_CPS
	bool

config SYS_SUPPORTS_SMP
	bool

config NR_CPUS_DEFAULT_4
	bool

config NR_CPUS_DEFAULT_8
	bool

config NR_CPUS_DEFAULT_16
	bool

config NR_CPUS_DEFAULT_32
	bool

config NR_CPUS_DEFAULT_64
	bool

config NR_CPUS
	int "Maximum number of CPUs (2-256)"
	range 2 256
	depends on SMP
	default "4" if NR_CPUS_DEFAULT_4
	default "8" if NR_CPUS_DEFAULT_8
	default "16" if NR_CPUS_DEFAULT_16
	default "32" if NR_CPUS_DEFAULT_32
	default "64" if NR_CPUS_DEFAULT_64
	help
	  This allows you to specify the maximum number of CPUs which this
	  kernel will support.  The maximum supported value is 32 for 32-bit
	  kernel and 64 for 64-bit kernels; the minimum value which makes
	  sense is 1 for Qemu (useful only for kernel debugging purposes)
	  and 2 for all others.

	  This is purely to save memory - each supported CPU adds
	  approximately eight kilobytes to the kernel image.  For best
	  performance should round up your number of processors to the next
	  power of two.

config MIPS_PERF_SHARED_TC_COUNTERS
	bool

config MIPS_NR_CPU_NR_MAP_1024
	bool

config MIPS_NR_CPU_NR_MAP
	int
	depends on SMP
	default 1024 if MIPS_NR_CPU_NR_MAP_1024
	default NR_CPUS if !MIPS_NR_CPU_NR_MAP_1024

#
# Timer Interrupt Frequency Configuration
#

choice
	prompt "Timer frequency"
	default HZ_250
	help
	  Allows the configuration of the timer frequency.

	config HZ_24
		bool "24 HZ" if SYS_SUPPORTS_24HZ || SYS_SUPPORTS_ARBIT_HZ

	config HZ_48
		bool "48 HZ" if SYS_SUPPORTS_48HZ || SYS_SUPPORTS_ARBIT_HZ

	config HZ_100
		bool "100 HZ" if SYS_SUPPORTS_100HZ || SYS_SUPPORTS_ARBIT_HZ

	config HZ_128
		bool "128 HZ" if SYS_SUPPORTS_128HZ || SYS_SUPPORTS_ARBIT_HZ

	config HZ_250
		bool "250 HZ" if SYS_SUPPORTS_250HZ || SYS_SUPPORTS_ARBIT_HZ

	config HZ_256
		bool "256 HZ" if SYS_SUPPORTS_256HZ || SYS_SUPPORTS_ARBIT_HZ

	config HZ_1000
		bool "1000 HZ" if SYS_SUPPORTS_1000HZ || SYS_SUPPORTS_ARBIT_HZ

	config HZ_1024
		bool "1024 HZ" if SYS_SUPPORTS_1024HZ || SYS_SUPPORTS_ARBIT_HZ

endchoice

config SYS_SUPPORTS_24HZ
	bool

config SYS_SUPPORTS_48HZ
	bool

config SYS_SUPPORTS_100HZ
	bool

config SYS_SUPPORTS_128HZ
	bool

config SYS_SUPPORTS_250HZ
	bool

config SYS_SUPPORTS_256HZ
	bool

config SYS_SUPPORTS_1000HZ
	bool

config SYS_SUPPORTS_1024HZ
	bool

config SYS_SUPPORTS_ARBIT_HZ
	bool
	default y if !SYS_SUPPORTS_24HZ && \
		     !SYS_SUPPORTS_48HZ && \
		     !SYS_SUPPORTS_100HZ && \
		     !SYS_SUPPORTS_128HZ && \
		     !SYS_SUPPORTS_250HZ && \
		     !SYS_SUPPORTS_256HZ && \
		     !SYS_SUPPORTS_1000HZ && \
		     !SYS_SUPPORTS_1024HZ

config HZ
	int
	default 24 if HZ_24
	default 48 if HZ_48
	default 100 if HZ_100
	default 128 if HZ_128
	default 250 if HZ_250
	default 256 if HZ_256
	default 1000 if HZ_1000
	default 1024 if HZ_1024

config SCHED_HRTICK
	def_bool HIGH_RES_TIMERS

config KEXEC
	bool "Kexec system call"
	select KEXEC_CORE
	help
	  kexec is a system call that implements the ability to shutdown your
	  current kernel, and to start another kernel.  It is like a reboot
	  but it is independent of the system firmware.   And like a reboot
	  you can start any kernel with it, not just Linux.

	  The name comes from the similarity to the exec system call.

	  It is an ongoing process to be certain the hardware in a machine
	  is properly shutdown, so do not be surprised if this code does not
	  initially work for you.  As of this writing the exact hardware
	  interface is strongly in flux, so no good recommendation can be
	  made.

config CRASH_DUMP
	bool "Kernel crash dumps"
	help
	  Generate crash dump after being started by kexec.
	  This should be normally only set in special crash dump kernels
	  which are loaded in the main kernel with kexec-tools into
	  a specially reserved region and then later executed after
	  a crash by kdump/kexec. The crash dump kernel must be compiled
	  to a memory address not used by the main kernel or firmware using
	  PHYSICAL_START.

config PHYSICAL_START
	hex "Physical address where the kernel is loaded"
	default "0xffffffff84000000"
	depends on CRASH_DUMP
	help
	  This gives the CKSEG0 or KSEG0 address where the kernel is loaded.
	  If you plan to use kernel for capturing the crash dump change
	  this value to start of the reserved region (the "X" value as
	  specified in the "crashkernel=YM@XM" command line boot parameter
	  passed to the panic-ed kernel).

config SECCOMP
	bool "Enable seccomp to safely compute untrusted bytecode"
	depends on PROC_FS
	default y
	help
	  This kernel feature is useful for number crunching applications
	  that may need to compute untrusted bytecode during their
	  execution. By using pipes or other transports made available to
	  the process as file descriptors supporting the read/write
	  syscalls, it's possible to isolate those applications in
	  their own address space using seccomp. Once seccomp is
	  enabled via /proc/<pid>/seccomp, it cannot be disabled
	  and the task is only allowed to execute a few safe syscalls
	  defined by each seccomp mode.

	  If unsure, say Y. Only embedded should say N here.

config MIPS_O32_FP64_SUPPORT
	bool "Support for O32 binaries using 64-bit FP" if !CPU_MIPSR6
	depends on 32BIT || MIPS32_O32
	help
	  When this is enabled, the kernel will support use of 64-bit floating
	  point registers with binaries using the O32 ABI along with the
	  EF_MIPS_FP64 ELF header flag (typically built with -mfp64). On
	  32-bit MIPS systems this support is at the cost of increasing the
	  size and complexity of the compiled FPU emulator. Thus if you are
	  running a MIPS32 system and know that none of your userland binaries
	  will require 64-bit floating point, you may wish to reduce the size
	  of your kernel & potentially improve FP emulation performance by
	  saying N here.

	  Although binutils currently supports use of this flag the details
	  concerning its effect upon the O32 ABI in userland are still being
	  worked on. In order to avoid userland becoming dependant upon current
	  behaviour before the details have been finalised, this option should
	  be considered experimental and only enabled by those working upon
	  said details.

	  If unsure, say N.

config USE_OF
	bool
	select OF
	select OF_EARLY_FLATTREE
	select IRQ_DOMAIN

config UHI_BOOT
	bool

config BUILTIN_DTB
	bool

choice
	prompt "Kernel appended dtb support" if USE_OF
	default MIPS_NO_APPENDED_DTB

	config MIPS_NO_APPENDED_DTB
		bool "None"
		help
		  Do not enable appended dtb support.

	config MIPS_ELF_APPENDED_DTB
		bool "vmlinux"
		help
		  With this option, the boot code will look for a device tree binary
		  DTB) included in the vmlinux ELF section .appended_dtb. By default
		  it is empty and the DTB can be appended using binutils command
		  objcopy:

		    objcopy --update-section .appended_dtb=<filename>.dtb vmlinux

		  This is meant as a backward compatiblity convenience for those
		  systems with a bootloader that can't be upgraded to accommodate
		  the documented boot protocol using a device tree.

	config MIPS_RAW_APPENDED_DTB
		bool "vmlinux.bin or vmlinuz.bin"
		help
		  With this option, the boot code will look for a device tree binary
		  DTB) appended to raw vmlinux.bin or vmlinuz.bin.
		  (e.g. cat vmlinux.bin <filename>.dtb > vmlinux_w_dtb).

		  This is meant as a backward compatibility convenience for those
		  systems with a bootloader that can't be upgraded to accommodate
		  the documented boot protocol using a device tree.

		  Beware that there is very little in terms of protection against
		  this option being confused by leftover garbage in memory that might
		  look like a DTB header after a reboot if no actual DTB is appended
		  to vmlinux.bin.  Do not leave this option active in a production kernel
		  if you don't intend to always append a DTB.
endchoice

choice
	prompt "Kernel command line type" if !CMDLINE_OVERRIDE
	default MIPS_CMDLINE_FROM_DTB if USE_OF && !ATH79 && !MACH_INGENIC && \
					 !MIPS_MALTA && \
					 !CAVIUM_OCTEON_SOC
	default MIPS_CMDLINE_FROM_BOOTLOADER

	config MIPS_CMDLINE_FROM_DTB
		depends on USE_OF
		bool "Dtb kernel arguments if available"

	config MIPS_CMDLINE_DTB_EXTEND
		depends on USE_OF
		bool "Extend dtb kernel arguments with bootloader arguments"

	config MIPS_CMDLINE_FROM_BOOTLOADER
		bool "Bootloader kernel arguments if available"

	config MIPS_CMDLINE_BUILTIN_EXTEND
		depends on CMDLINE_BOOL
		bool "Extend builtin kernel arguments with bootloader arguments"
endchoice

endmenu

config LOCKDEP_SUPPORT
	bool
	default y

config STACKTRACE_SUPPORT
	bool
	default y

config HAVE_LATENCYTOP_SUPPORT
	bool
	default y

config PGTABLE_LEVELS
	int
	default 4 if PAGE_SIZE_4KB && MIPS_VA_BITS_48
	default 3 if 64BIT && !PAGE_SIZE_64KB
	default 2

config MIPS_AUTO_PFN_OFFSET
	bool

menu "Bus options (PCI, PCMCIA, EISA, ISA, TC)"

config PCI_DRIVERS_GENERIC
	select PCI_DOMAINS_GENERIC if PCI
	bool

config PCI_DRIVERS_LEGACY
	def_bool !PCI_DRIVERS_GENERIC
	select NO_GENERIC_PCI_IOPORT_MAP
	select PCI_DOMAINS if PCI

#
# ISA support is now enabled via select.  Too many systems still have the one
# or other ISA chip on the board that users don't know about so don't expect
# users to choose the right thing ...
#
config ISA
	bool

config TC
	bool "TURBOchannel support"
	depends on MACH_DECSTATION
	help
	  TURBOchannel is a DEC (now Compaq (now HP)) bus for Alpha and MIPS
	  processors.  TURBOchannel programming specifications are available
	  at:
	  <ftp://ftp.hp.com/pub/alphaserver/archive/triadd/>
	  and:
	  <http://www.computer-refuge.org/classiccmp/ftp.digital.com/pub/DEC/TriAdd/>
	  Linux driver support status is documented at:
	  <http://www.linux-mips.org/wiki/DECstation>

config MMU
	bool
	default y

config ARCH_MMAP_RND_BITS_MIN
	default 12 if 64BIT
	default 8

config ARCH_MMAP_RND_BITS_MAX
	default 18 if 64BIT
	default 15

config ARCH_MMAP_RND_COMPAT_BITS_MIN
	default 8

config ARCH_MMAP_RND_COMPAT_BITS_MAX
	default 15

config I8253
	bool
	select CLKSRC_I8253
	select CLKEVT_I8253
	select MIPS_EXTERNAL_TIMER

config ZONE_DMA
	bool

config ZONE_DMA32
	bool

endmenu

config TRAD_SIGNALS
	bool

config MIPS32_COMPAT
	bool

config COMPAT
	bool

config SYSVIPC_COMPAT
	bool

config MIPS32_O32
	bool "Kernel support for o32 binaries"
	depends on 64BIT
	select ARCH_WANT_OLD_COMPAT_IPC
	select COMPAT
	select MIPS32_COMPAT
	select SYSVIPC_COMPAT if SYSVIPC
	help
	  Select this option if you want to run o32 binaries.  These are pure
	  32-bit binaries as used by the 32-bit Linux/MIPS port.  Most of
	  existing binaries are in this format.

	  If unsure, say Y.

config MIPS32_N32
	bool "Kernel support for n32 binaries"
	depends on 64BIT
	select ARCH_WANT_COMPAT_IPC_PARSE_VERSION
	select COMPAT
	select MIPS32_COMPAT
	select SYSVIPC_COMPAT if SYSVIPC
	help
	  Select this option if you want to run n32 binaries.  These are
	  64-bit binaries using 32-bit quantities for addressing and certain
	  data that would normally be 64-bit.  They are used in special
	  cases.

	  If unsure, say N.

config BINFMT_ELF32
	bool
	default y if MIPS32_O32 || MIPS32_N32
	select ELFCORE

menu "Power management options"

config ARCH_HIBERNATION_POSSIBLE
	def_bool y
	depends on SYS_SUPPORTS_HOTPLUG_CPU || !SMP

config ARCH_SUSPEND_POSSIBLE
	def_bool y
	depends on SYS_SUPPORTS_HOTPLUG_CPU || !SMP

source "kernel/power/Kconfig"

endmenu

config MIPS_EXTERNAL_TIMER
	bool

menu "CPU Power Management"

if CPU_SUPPORTS_CPUFREQ && MIPS_EXTERNAL_TIMER
source "drivers/cpufreq/Kconfig"
endif

source "drivers/cpuidle/Kconfig"

endmenu

source "drivers/firmware/Kconfig"

source "arch/mips/kvm/Kconfig"<|MERGE_RESOLUTION|>--- conflicted
+++ resolved
@@ -674,10 +674,7 @@
 	select SYS_HAS_EARLY_PRINTK
 	select HAVE_PCI
 	select IRQ_MIPS_CPU
-<<<<<<< HEAD
-=======
 	select IRQ_DOMAIN_HIERARCHY
->>>>>>> 0ecfebd2
 	select NR_CPUS_DEFAULT_64
 	select PCI_DRIVERS_GENERIC
 	select PCI_XTALK_BRIDGE
