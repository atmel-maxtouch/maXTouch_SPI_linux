--- conflicted
+++ resolved
@@ -104,11 +104,8 @@
 	struct pci_dev *pdev;
 	unsigned int msix_entry_mask;
 	u32 irqvecs;
-<<<<<<< HEAD
-=======
 	/* mutex to serialize FW interface access operations */
 	struct mutex fwreq_mutex;
->>>>>>> 0ecfebd2
 	struct aq_hw_rx_fltrs_s aq_hw_rx_fltrs;
 };
 
