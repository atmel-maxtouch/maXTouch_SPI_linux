/*
 * Copyright (C) 2015 Cavium, Inc.
 *
 * This program is free software; you can redistribute it and/or modify it
 * under the terms of version 2 of the GNU General Public License
 * as published by the Free Software Foundation.
 */

#include <linux/module.h>
#include <linux/interrupt.h>
#include <linux/pci.h>
#include <linux/netdevice.h>
#include <linux/if_vlan.h>
#include <linux/etherdevice.h>
#include <linux/ethtool.h>
#include <linux/log2.h>
#include <linux/prefetch.h>
#include <linux/irq.h>
#include <linux/iommu.h>
#include <linux/bpf.h>
#include <linux/bpf_trace.h>
#include <linux/filter.h>
#include <linux/net_tstamp.h>

#include "nic_reg.h"
#include "nic.h"
#include "nicvf_queues.h"
#include "thunder_bgx.h"
#include "../common/cavium_ptp.h"

#define DRV_NAME	"nicvf"
#define DRV_VERSION	"1.0"

/* Supported devices */
static const struct pci_device_id nicvf_id_table[] = {
	{ PCI_DEVICE_SUB(PCI_VENDOR_ID_CAVIUM,
			 PCI_DEVICE_ID_THUNDER_NIC_VF,
			 PCI_VENDOR_ID_CAVIUM,
			 PCI_SUBSYS_DEVID_88XX_NIC_VF) },
	{ PCI_DEVICE_SUB(PCI_VENDOR_ID_CAVIUM,
			 PCI_DEVICE_ID_THUNDER_PASS1_NIC_VF,
			 PCI_VENDOR_ID_CAVIUM,
			 PCI_SUBSYS_DEVID_88XX_PASS1_NIC_VF) },
	{ PCI_DEVICE_SUB(PCI_VENDOR_ID_CAVIUM,
			 PCI_DEVICE_ID_THUNDER_NIC_VF,
			 PCI_VENDOR_ID_CAVIUM,
			 PCI_SUBSYS_DEVID_81XX_NIC_VF) },
	{ PCI_DEVICE_SUB(PCI_VENDOR_ID_CAVIUM,
			 PCI_DEVICE_ID_THUNDER_NIC_VF,
			 PCI_VENDOR_ID_CAVIUM,
			 PCI_SUBSYS_DEVID_83XX_NIC_VF) },
	{ 0, }  /* end of table */
};

MODULE_AUTHOR("Sunil Goutham");
MODULE_DESCRIPTION("Cavium Thunder NIC Virtual Function Driver");
MODULE_LICENSE("GPL v2");
MODULE_VERSION(DRV_VERSION);
MODULE_DEVICE_TABLE(pci, nicvf_id_table);

static int debug = 0x00;
module_param(debug, int, 0644);
MODULE_PARM_DESC(debug, "Debug message level bitmap");

static int cpi_alg = CPI_ALG_NONE;
module_param(cpi_alg, int, S_IRUGO);
MODULE_PARM_DESC(cpi_alg,
		 "PFC algorithm (0=none, 1=VLAN, 2=VLAN16, 3=IP Diffserv)");

static inline u8 nicvf_netdev_qidx(struct nicvf *nic, u8 qidx)
{
	if (nic->sqs_mode)
		return qidx + ((nic->sqs_id + 1) * MAX_CMP_QUEUES_PER_QS);
	else
		return qidx;
}

/* The Cavium ThunderX network controller can *only* be found in SoCs
 * containing the ThunderX ARM64 CPU implementation.  All accesses to the device
 * registers on this platform are implicitly strongly ordered with respect
 * to memory accesses. So writeq_relaxed() and readq_relaxed() are safe to use
 * with no memory barriers in this driver.  The readq()/writeq() functions add
 * explicit ordering operation which in this case are redundant, and only
 * add overhead.
 */

/* Register read/write APIs */
void nicvf_reg_write(struct nicvf *nic, u64 offset, u64 val)
{
	writeq_relaxed(val, nic->reg_base + offset);
}

u64 nicvf_reg_read(struct nicvf *nic, u64 offset)
{
	return readq_relaxed(nic->reg_base + offset);
}

void nicvf_queue_reg_write(struct nicvf *nic, u64 offset,
			   u64 qidx, u64 val)
{
	void __iomem *addr = nic->reg_base + offset;

	writeq_relaxed(val, addr + (qidx << NIC_Q_NUM_SHIFT));
}

u64 nicvf_queue_reg_read(struct nicvf *nic, u64 offset, u64 qidx)
{
	void __iomem *addr = nic->reg_base + offset;

	return readq_relaxed(addr + (qidx << NIC_Q_NUM_SHIFT));
}

/* VF -> PF mailbox communication */
static void nicvf_write_to_mbx(struct nicvf *nic, union nic_mbx *mbx)
{
	u64 *msg = (u64 *)mbx;

	nicvf_reg_write(nic, NIC_VF_PF_MAILBOX_0_1 + 0, msg[0]);
	nicvf_reg_write(nic, NIC_VF_PF_MAILBOX_0_1 + 8, msg[1]);
}

int nicvf_send_msg_to_pf(struct nicvf *nic, union nic_mbx *mbx)
{
	int timeout = NIC_MBOX_MSG_TIMEOUT;
	int sleep = 10;

	nic->pf_acked = false;
	nic->pf_nacked = false;

	nicvf_write_to_mbx(nic, mbx);

	/* Wait for previous message to be acked, timeout 2sec */
	while (!nic->pf_acked) {
		if (nic->pf_nacked) {
			netdev_err(nic->netdev,
				   "PF NACK to mbox msg 0x%02x from VF%d\n",
				   (mbx->msg.msg & 0xFF), nic->vf_id);
			return -EINVAL;
		}
		msleep(sleep);
		if (nic->pf_acked)
			break;
		timeout -= sleep;
		if (!timeout) {
			netdev_err(nic->netdev,
				   "PF didn't ACK to mbox msg 0x%02x from VF%d\n",
				   (mbx->msg.msg & 0xFF), nic->vf_id);
			return -EBUSY;
		}
	}
	return 0;
}

/* Checks if VF is able to comminicate with PF
* and also gets the VNIC number this VF is associated to.
*/
static int nicvf_check_pf_ready(struct nicvf *nic)
{
	union nic_mbx mbx = {};

	mbx.msg.msg = NIC_MBOX_MSG_READY;
	if (nicvf_send_msg_to_pf(nic, &mbx)) {
		netdev_err(nic->netdev,
			   "PF didn't respond to READY msg\n");
		return 0;
	}

	return 1;
}

static void nicvf_read_bgx_stats(struct nicvf *nic, struct bgx_stats_msg *bgx)
{
	if (bgx->rx)
		nic->bgx_stats.rx_stats[bgx->idx] = bgx->stats;
	else
		nic->bgx_stats.tx_stats[bgx->idx] = bgx->stats;
}

static void  nicvf_handle_mbx_intr(struct nicvf *nic)
{
	union nic_mbx mbx = {};
	u64 *mbx_data;
	u64 mbx_addr;
	int i;

	mbx_addr = NIC_VF_PF_MAILBOX_0_1;
	mbx_data = (u64 *)&mbx;

	for (i = 0; i < NIC_PF_VF_MAILBOX_SIZE; i++) {
		*mbx_data = nicvf_reg_read(nic, mbx_addr);
		mbx_data++;
		mbx_addr += sizeof(u64);
	}

	netdev_dbg(nic->netdev, "Mbox message: msg: 0x%x\n", mbx.msg.msg);
	switch (mbx.msg.msg) {
	case NIC_MBOX_MSG_READY:
		nic->pf_acked = true;
		nic->vf_id = mbx.nic_cfg.vf_id & 0x7F;
		nic->tns_mode = mbx.nic_cfg.tns_mode & 0x7F;
		nic->node = mbx.nic_cfg.node_id;
		if (!nic->set_mac_pending)
			ether_addr_copy(nic->netdev->dev_addr,
					mbx.nic_cfg.mac_addr);
		nic->sqs_mode = mbx.nic_cfg.sqs_mode;
		nic->loopback_supported = mbx.nic_cfg.loopback_supported;
		nic->link_up = false;
		nic->duplex = 0;
		nic->speed = 0;
		break;
	case NIC_MBOX_MSG_ACK:
		nic->pf_acked = true;
		break;
	case NIC_MBOX_MSG_NACK:
		nic->pf_nacked = true;
		break;
	case NIC_MBOX_MSG_RSS_SIZE:
		nic->rss_info.rss_size = mbx.rss_size.ind_tbl_size;
		nic->pf_acked = true;
		break;
	case NIC_MBOX_MSG_BGX_STATS:
		nicvf_read_bgx_stats(nic, &mbx.bgx_stats);
		nic->pf_acked = true;
		break;
	case NIC_MBOX_MSG_BGX_LINK_CHANGE:
		nic->pf_acked = true;
		nic->link_up = mbx.link_status.link_up;
		nic->duplex = mbx.link_status.duplex;
		nic->speed = mbx.link_status.speed;
		nic->mac_type = mbx.link_status.mac_type;
		if (nic->link_up) {
			netdev_info(nic->netdev, "Link is Up %d Mbps %s duplex\n",
				    nic->speed,
				    nic->duplex == DUPLEX_FULL ?
				    "Full" : "Half");
			netif_carrier_on(nic->netdev);
			netif_tx_start_all_queues(nic->netdev);
		} else {
			netdev_info(nic->netdev, "Link is Down\n");
			netif_carrier_off(nic->netdev);
			netif_tx_stop_all_queues(nic->netdev);
		}
		break;
	case NIC_MBOX_MSG_ALLOC_SQS:
		nic->sqs_count = mbx.sqs_alloc.qs_count;
		nic->pf_acked = true;
		break;
	case NIC_MBOX_MSG_SNICVF_PTR:
		/* Primary VF: make note of secondary VF's pointer
		 * to be used while packet transmission.
		 */
		nic->snicvf[mbx.nicvf.sqs_id] =
			(struct nicvf *)mbx.nicvf.nicvf;
		nic->pf_acked = true;
		break;
	case NIC_MBOX_MSG_PNICVF_PTR:
		/* Secondary VF/Qset: make note of primary VF's pointer
		 * to be used while packet reception, to handover packet
		 * to primary VF's netdev.
		 */
		nic->pnicvf = (struct nicvf *)mbx.nicvf.nicvf;
		nic->pf_acked = true;
		break;
	case NIC_MBOX_MSG_PFC:
		nic->pfc.autoneg = mbx.pfc.autoneg;
		nic->pfc.fc_rx = mbx.pfc.fc_rx;
		nic->pfc.fc_tx = mbx.pfc.fc_tx;
		nic->pf_acked = true;
		break;
	default:
		netdev_err(nic->netdev,
			   "Invalid message from PF, msg 0x%x\n", mbx.msg.msg);
		break;
	}
	nicvf_clear_intr(nic, NICVF_INTR_MBOX, 0);
}

static int nicvf_hw_set_mac_addr(struct nicvf *nic, struct net_device *netdev)
{
	union nic_mbx mbx = {};

	mbx.mac.msg = NIC_MBOX_MSG_SET_MAC;
	mbx.mac.vf_id = nic->vf_id;
	ether_addr_copy(mbx.mac.mac_addr, netdev->dev_addr);

	return nicvf_send_msg_to_pf(nic, &mbx);
}

static void nicvf_config_cpi(struct nicvf *nic)
{
	union nic_mbx mbx = {};

	mbx.cpi_cfg.msg = NIC_MBOX_MSG_CPI_CFG;
	mbx.cpi_cfg.vf_id = nic->vf_id;
	mbx.cpi_cfg.cpi_alg = nic->cpi_alg;
	mbx.cpi_cfg.rq_cnt = nic->qs->rq_cnt;

	nicvf_send_msg_to_pf(nic, &mbx);
}

static void nicvf_get_rss_size(struct nicvf *nic)
{
	union nic_mbx mbx = {};

	mbx.rss_size.msg = NIC_MBOX_MSG_RSS_SIZE;
	mbx.rss_size.vf_id = nic->vf_id;
	nicvf_send_msg_to_pf(nic, &mbx);
}

void nicvf_config_rss(struct nicvf *nic)
{
	union nic_mbx mbx = {};
	struct nicvf_rss_info *rss = &nic->rss_info;
	int ind_tbl_len = rss->rss_size;
	int i, nextq = 0;

	mbx.rss_cfg.vf_id = nic->vf_id;
	mbx.rss_cfg.hash_bits = rss->hash_bits;
	while (ind_tbl_len) {
		mbx.rss_cfg.tbl_offset = nextq;
		mbx.rss_cfg.tbl_len = min(ind_tbl_len,
					       RSS_IND_TBL_LEN_PER_MBX_MSG);
		mbx.rss_cfg.msg = mbx.rss_cfg.tbl_offset ?
			  NIC_MBOX_MSG_RSS_CFG_CONT : NIC_MBOX_MSG_RSS_CFG;

		for (i = 0; i < mbx.rss_cfg.tbl_len; i++)
			mbx.rss_cfg.ind_tbl[i] = rss->ind_tbl[nextq++];

		nicvf_send_msg_to_pf(nic, &mbx);

		ind_tbl_len -= mbx.rss_cfg.tbl_len;
	}
}

void nicvf_set_rss_key(struct nicvf *nic)
{
	struct nicvf_rss_info *rss = &nic->rss_info;
	u64 key_addr = NIC_VNIC_RSS_KEY_0_4;
	int idx;

	for (idx = 0; idx < RSS_HASH_KEY_SIZE; idx++) {
		nicvf_reg_write(nic, key_addr, rss->key[idx]);
		key_addr += sizeof(u64);
	}
}

static int nicvf_rss_init(struct nicvf *nic)
{
	struct nicvf_rss_info *rss = &nic->rss_info;
	int idx;

	nicvf_get_rss_size(nic);

	if (cpi_alg != CPI_ALG_NONE) {
		rss->enable = false;
		rss->hash_bits = 0;
		return 0;
	}

	rss->enable = true;

	netdev_rss_key_fill(rss->key, RSS_HASH_KEY_SIZE * sizeof(u64));
	nicvf_set_rss_key(nic);

	rss->cfg = RSS_IP_HASH_ENA | RSS_TCP_HASH_ENA | RSS_UDP_HASH_ENA;
	nicvf_reg_write(nic, NIC_VNIC_RSS_CFG, rss->cfg);

	rss->hash_bits =  ilog2(rounddown_pow_of_two(rss->rss_size));

	for (idx = 0; idx < rss->rss_size; idx++)
		rss->ind_tbl[idx] = ethtool_rxfh_indir_default(idx,
							       nic->rx_queues);
	nicvf_config_rss(nic);
	return 1;
}

/* Request PF to allocate additional Qsets */
static void nicvf_request_sqs(struct nicvf *nic)
{
	union nic_mbx mbx = {};
	int sqs;
	int sqs_count = nic->sqs_count;
	int rx_queues = 0, tx_queues = 0;

	/* Only primary VF should request */
	if (nic->sqs_mode ||  !nic->sqs_count)
		return;

	mbx.sqs_alloc.msg = NIC_MBOX_MSG_ALLOC_SQS;
	mbx.sqs_alloc.vf_id = nic->vf_id;
	mbx.sqs_alloc.qs_count = nic->sqs_count;
	if (nicvf_send_msg_to_pf(nic, &mbx)) {
		/* No response from PF */
		nic->sqs_count = 0;
		return;
	}

	/* Return if no Secondary Qsets available */
	if (!nic->sqs_count)
		return;

	if (nic->rx_queues > MAX_RCV_QUEUES_PER_QS)
		rx_queues = nic->rx_queues - MAX_RCV_QUEUES_PER_QS;

	tx_queues = nic->tx_queues + nic->xdp_tx_queues;
	if (tx_queues > MAX_SND_QUEUES_PER_QS)
		tx_queues = tx_queues - MAX_SND_QUEUES_PER_QS;

	/* Set no of Rx/Tx queues in each of the SQsets */
	for (sqs = 0; sqs < nic->sqs_count; sqs++) {
		mbx.nicvf.msg = NIC_MBOX_MSG_SNICVF_PTR;
		mbx.nicvf.vf_id = nic->vf_id;
		mbx.nicvf.sqs_id = sqs;
		nicvf_send_msg_to_pf(nic, &mbx);

		nic->snicvf[sqs]->sqs_id = sqs;
		if (rx_queues > MAX_RCV_QUEUES_PER_QS) {
			nic->snicvf[sqs]->qs->rq_cnt = MAX_RCV_QUEUES_PER_QS;
			rx_queues -= MAX_RCV_QUEUES_PER_QS;
		} else {
			nic->snicvf[sqs]->qs->rq_cnt = rx_queues;
			rx_queues = 0;
		}

		if (tx_queues > MAX_SND_QUEUES_PER_QS) {
			nic->snicvf[sqs]->qs->sq_cnt = MAX_SND_QUEUES_PER_QS;
			tx_queues -= MAX_SND_QUEUES_PER_QS;
		} else {
			nic->snicvf[sqs]->qs->sq_cnt = tx_queues;
			tx_queues = 0;
		}

		nic->snicvf[sqs]->qs->cq_cnt =
		max(nic->snicvf[sqs]->qs->rq_cnt, nic->snicvf[sqs]->qs->sq_cnt);

		/* Initialize secondary Qset's queues and its interrupts */
		nicvf_open(nic->snicvf[sqs]->netdev);
	}

	/* Update stack with actual Rx/Tx queue count allocated */
	if (sqs_count != nic->sqs_count)
		nicvf_set_real_num_queues(nic->netdev,
					  nic->tx_queues, nic->rx_queues);
}

/* Send this Qset's nicvf pointer to PF.
 * PF inturn sends primary VF's nicvf struct to secondary Qsets/VFs
 * so that packets received by these Qsets can use primary VF's netdev
 */
static void nicvf_send_vf_struct(struct nicvf *nic)
{
	union nic_mbx mbx = {};

	mbx.nicvf.msg = NIC_MBOX_MSG_NICVF_PTR;
	mbx.nicvf.sqs_mode = nic->sqs_mode;
	mbx.nicvf.nicvf = (u64)nic;
	nicvf_send_msg_to_pf(nic, &mbx);
}

static void nicvf_get_primary_vf_struct(struct nicvf *nic)
{
	union nic_mbx mbx = {};

	mbx.nicvf.msg = NIC_MBOX_MSG_PNICVF_PTR;
	nicvf_send_msg_to_pf(nic, &mbx);
}

int nicvf_set_real_num_queues(struct net_device *netdev,
			      int tx_queues, int rx_queues)
{
	int err = 0;

	err = netif_set_real_num_tx_queues(netdev, tx_queues);
	if (err) {
		netdev_err(netdev,
			   "Failed to set no of Tx queues: %d\n", tx_queues);
		return err;
	}

	err = netif_set_real_num_rx_queues(netdev, rx_queues);
	if (err)
		netdev_err(netdev,
			   "Failed to set no of Rx queues: %d\n", rx_queues);
	return err;
}

static int nicvf_init_resources(struct nicvf *nic)
{
	int err;

	/* Enable Qset */
	nicvf_qset_config(nic, true);

	/* Initialize queues and HW for data transfer */
	err = nicvf_config_data_transfer(nic, true);
	if (err) {
		netdev_err(nic->netdev,
			   "Failed to alloc/config VF's QSet resources\n");
		return err;
	}

	return 0;
}

static inline bool nicvf_xdp_rx(struct nicvf *nic, struct bpf_prog *prog,
				struct cqe_rx_t *cqe_rx, struct snd_queue *sq,
				struct rcv_queue *rq, struct sk_buff **skb)
{
	struct xdp_buff xdp;
	struct page *page;
	u32 action;
	u16 len, offset = 0;
	u64 dma_addr, cpu_addr;
	void *orig_data;

	/* Retrieve packet buffer's DMA address and length */
	len = *((u16 *)((void *)cqe_rx + (3 * sizeof(u64))));
	dma_addr = *((u64 *)((void *)cqe_rx + (7 * sizeof(u64))));

	cpu_addr = nicvf_iova_to_phys(nic, dma_addr);
	if (!cpu_addr)
		return false;
	cpu_addr = (u64)phys_to_virt(cpu_addr);
	page = virt_to_page((void *)cpu_addr);

	xdp.data_hard_start = page_address(page);
	xdp.data = (void *)cpu_addr;
	xdp_set_data_meta_invalid(&xdp);
	xdp.data_end = xdp.data + len;
	xdp.rxq = &rq->xdp_rxq;
	orig_data = xdp.data;

	rcu_read_lock();
	action = bpf_prog_run_xdp(prog, &xdp);
	rcu_read_unlock();

	/* Check if XDP program has changed headers */
	if (orig_data != xdp.data) {
		len = xdp.data_end - xdp.data;
		offset = orig_data - xdp.data;
		dma_addr -= offset;
	}

	switch (action) {
	case XDP_PASS:
		/* Check if it's a recycled page, if not
		 * unmap the DMA mapping.
		 *
		 * Recycled page holds an extra reference.
		 */
		if (page_ref_count(page) == 1) {
			dma_addr &= PAGE_MASK;
			dma_unmap_page_attrs(&nic->pdev->dev, dma_addr,
					     RCV_FRAG_LEN + XDP_PACKET_HEADROOM,
					     DMA_FROM_DEVICE,
					     DMA_ATTR_SKIP_CPU_SYNC);
		}

		/* Build SKB and pass on packet to network stack */
		*skb = build_skb(xdp.data,
				 RCV_FRAG_LEN - cqe_rx->align_pad + offset);
		if (!*skb)
			put_page(page);
		else
			skb_put(*skb, len);
		return false;
	case XDP_TX:
		nicvf_xdp_sq_append_pkt(nic, sq, (u64)xdp.data, dma_addr, len);
		return true;
	default:
		bpf_warn_invalid_xdp_action(action);
		/* fall through */
	case XDP_ABORTED:
		trace_xdp_exception(nic->netdev, prog, action);
		/* fall through */
	case XDP_DROP:
		/* Check if it's a recycled page, if not
		 * unmap the DMA mapping.
		 *
		 * Recycled page holds an extra reference.
		 */
		if (page_ref_count(page) == 1) {
			dma_addr &= PAGE_MASK;
			dma_unmap_page_attrs(&nic->pdev->dev, dma_addr,
					     RCV_FRAG_LEN + XDP_PACKET_HEADROOM,
					     DMA_FROM_DEVICE,
					     DMA_ATTR_SKIP_CPU_SYNC);
		}
		put_page(page);
		return true;
	}
	return false;
}

static void nicvf_snd_ptp_handler(struct net_device *netdev,
				  struct cqe_send_t *cqe_tx)
{
	struct nicvf *nic = netdev_priv(netdev);
	struct skb_shared_hwtstamps ts;
	u64 ns;

	nic = nic->pnicvf;

	/* Sync for 'ptp_skb' */
	smp_rmb();

	/* New timestamp request can be queued now */
	atomic_set(&nic->tx_ptp_skbs, 0);

	/* Check for timestamp requested skb */
	if (!nic->ptp_skb)
		return;

	/* Check if timestamping is timedout, which is set to 10us */
	if (cqe_tx->send_status == CQ_TX_ERROP_TSTMP_TIMEOUT ||
	    cqe_tx->send_status == CQ_TX_ERROP_TSTMP_CONFLICT)
		goto no_tstamp;

	/* Get the timestamp */
	memset(&ts, 0, sizeof(ts));
	ns = cavium_ptp_tstamp2time(nic->ptp_clock, cqe_tx->ptp_timestamp);
	ts.hwtstamp = ns_to_ktime(ns);
	skb_tstamp_tx(nic->ptp_skb, &ts);

no_tstamp:
	/* Free the original skb */
	dev_kfree_skb_any(nic->ptp_skb);
	nic->ptp_skb = NULL;
	/* Sync 'ptp_skb' */
	smp_wmb();
}

static void nicvf_snd_pkt_handler(struct net_device *netdev,
				  struct cqe_send_t *cqe_tx,
				  int budget, int *subdesc_cnt,
				  unsigned int *tx_pkts, unsigned int *tx_bytes)
{
	struct sk_buff *skb = NULL;
	struct page *page;
	struct nicvf *nic = netdev_priv(netdev);
	struct snd_queue *sq;
	struct sq_hdr_subdesc *hdr;
	struct sq_hdr_subdesc *tso_sqe;

	sq = &nic->qs->sq[cqe_tx->sq_idx];

	hdr = (struct sq_hdr_subdesc *)GET_SQ_DESC(sq, cqe_tx->sqe_ptr);
	if (hdr->subdesc_type != SQ_DESC_TYPE_HEADER)
		return;

	/* Check for errors */
	if (cqe_tx->send_status)
		nicvf_check_cqe_tx_errs(nic->pnicvf, cqe_tx);

	/* Is this a XDP designated Tx queue */
	if (sq->is_xdp) {
		page = (struct page *)sq->xdp_page[cqe_tx->sqe_ptr];
		/* Check if it's recycled page or else unmap DMA mapping */
		if (page && (page_ref_count(page) == 1))
			nicvf_unmap_sndq_buffers(nic, sq, cqe_tx->sqe_ptr,
						 hdr->subdesc_cnt);

		/* Release page reference for recycling */
		if (page)
			put_page(page);
		sq->xdp_page[cqe_tx->sqe_ptr] = (u64)NULL;
		*subdesc_cnt += hdr->subdesc_cnt + 1;
		return;
	}

	skb = (struct sk_buff *)sq->skbuff[cqe_tx->sqe_ptr];
	if (skb) {
		/* Check for dummy descriptor used for HW TSO offload on 88xx */
		if (hdr->dont_send) {
			/* Get actual TSO descriptors and free them */
			tso_sqe =
			 (struct sq_hdr_subdesc *)GET_SQ_DESC(sq, hdr->rsvd2);
			nicvf_unmap_sndq_buffers(nic, sq, hdr->rsvd2,
						 tso_sqe->subdesc_cnt);
			*subdesc_cnt += tso_sqe->subdesc_cnt + 1;
		} else {
			nicvf_unmap_sndq_buffers(nic, sq, cqe_tx->sqe_ptr,
						 hdr->subdesc_cnt);
		}
		*subdesc_cnt += hdr->subdesc_cnt + 1;
		prefetch(skb);
		(*tx_pkts)++;
		*tx_bytes += skb->len;
		/* If timestamp is requested for this skb, don't free it */
		if (skb_shinfo(skb)->tx_flags & SKBTX_IN_PROGRESS &&
		    !nic->pnicvf->ptp_skb)
			nic->pnicvf->ptp_skb = skb;
		else
			napi_consume_skb(skb, budget);
		sq->skbuff[cqe_tx->sqe_ptr] = (u64)NULL;
	} else {
		/* In case of SW TSO on 88xx, only last segment will have
		 * a SKB attached, so just free SQEs here.
		 */
		if (!nic->hw_tso)
			*subdesc_cnt += hdr->subdesc_cnt + 1;
	}
}

static inline void nicvf_set_rxhash(struct net_device *netdev,
				    struct cqe_rx_t *cqe_rx,
				    struct sk_buff *skb)
{
	u8 hash_type;
	u32 hash;

	if (!(netdev->features & NETIF_F_RXHASH))
		return;

	switch (cqe_rx->rss_alg) {
	case RSS_ALG_TCP_IP:
	case RSS_ALG_UDP_IP:
		hash_type = PKT_HASH_TYPE_L4;
		hash = cqe_rx->rss_tag;
		break;
	case RSS_ALG_IP:
		hash_type = PKT_HASH_TYPE_L3;
		hash = cqe_rx->rss_tag;
		break;
	default:
		hash_type = PKT_HASH_TYPE_NONE;
		hash = 0;
	}

	skb_set_hash(skb, hash, hash_type);
}

static inline void nicvf_set_rxtstamp(struct nicvf *nic, struct sk_buff *skb)
{
	u64 ns;

	if (!nic->ptp_clock || !nic->hw_rx_tstamp)
		return;

	/* The first 8 bytes is the timestamp */
	ns = cavium_ptp_tstamp2time(nic->ptp_clock,
				    be64_to_cpu(*(__be64 *)skb->data));
	skb_hwtstamps(skb)->hwtstamp = ns_to_ktime(ns);

	__skb_pull(skb, 8);
}

static void nicvf_rcv_pkt_handler(struct net_device *netdev,
				  struct napi_struct *napi,
				  struct cqe_rx_t *cqe_rx,
				  struct snd_queue *sq, struct rcv_queue *rq)
{
	struct sk_buff *skb = NULL;
	struct nicvf *nic = netdev_priv(netdev);
	struct nicvf *snic = nic;
	int err = 0;
	int rq_idx;

	rq_idx = nicvf_netdev_qidx(nic, cqe_rx->rq_idx);

	if (nic->sqs_mode) {
		/* Use primary VF's 'nicvf' struct */
		nic = nic->pnicvf;
		netdev = nic->netdev;
	}

	/* Check for errors */
	if (cqe_rx->err_level || cqe_rx->err_opcode) {
		err = nicvf_check_cqe_rx_errs(nic, cqe_rx);
		if (err && !cqe_rx->rb_cnt)
			return;
	}

	/* For XDP, ignore pkts spanning multiple pages */
	if (nic->xdp_prog && (cqe_rx->rb_cnt == 1)) {
		/* Packet consumed by XDP */
		if (nicvf_xdp_rx(snic, nic->xdp_prog, cqe_rx, sq, rq, &skb))
			return;
	} else {
		skb = nicvf_get_rcv_skb(snic, cqe_rx,
					nic->xdp_prog ? true : false);
	}

	if (!skb)
		return;

	if (netif_msg_pktdata(nic)) {
		netdev_info(nic->netdev, "skb 0x%p, len=%d\n", skb, skb->len);
		print_hex_dump(KERN_INFO, "", DUMP_PREFIX_OFFSET, 16, 1,
			       skb->data, skb->len, true);
	}

	/* If error packet, drop it here */
	if (err) {
		dev_kfree_skb_any(skb);
		return;
	}

	nicvf_set_rxtstamp(nic, skb);
	nicvf_set_rxhash(netdev, cqe_rx, skb);

	skb_record_rx_queue(skb, rq_idx);
	if (netdev->hw_features & NETIF_F_RXCSUM) {
		/* HW by default verifies TCP/UDP/SCTP checksums */
		skb->ip_summed = CHECKSUM_UNNECESSARY;
	} else {
		skb_checksum_none_assert(skb);
	}

	skb->protocol = eth_type_trans(skb, netdev);

	/* Check for stripped VLAN */
	if (cqe_rx->vlan_found && cqe_rx->vlan_stripped)
		__vlan_hwaccel_put_tag(skb, htons(ETH_P_8021Q),
				       ntohs((__force __be16)cqe_rx->vlan_tci));

	if (napi && (netdev->features & NETIF_F_GRO))
		napi_gro_receive(napi, skb);
	else
		netif_receive_skb(skb);
}

static int nicvf_cq_intr_handler(struct net_device *netdev, u8 cq_idx,
				 struct napi_struct *napi, int budget)
{
	int processed_cqe, work_done = 0, tx_done = 0;
	int cqe_count, cqe_head;
	int subdesc_cnt = 0;
	struct nicvf *nic = netdev_priv(netdev);
	struct queue_set *qs = nic->qs;
	struct cmp_queue *cq = &qs->cq[cq_idx];
	struct cqe_rx_t *cq_desc;
	struct netdev_queue *txq;
	struct snd_queue *sq = &qs->sq[cq_idx];
	struct rcv_queue *rq = &qs->rq[cq_idx];
	unsigned int tx_pkts = 0, tx_bytes = 0, txq_idx;

	spin_lock_bh(&cq->lock);
loop:
	processed_cqe = 0;
	/* Get no of valid CQ entries to process */
	cqe_count = nicvf_queue_reg_read(nic, NIC_QSET_CQ_0_7_STATUS, cq_idx);
	cqe_count &= CQ_CQE_COUNT;
	if (!cqe_count)
		goto done;

	/* Get head of the valid CQ entries */
	cqe_head = nicvf_queue_reg_read(nic, NIC_QSET_CQ_0_7_HEAD, cq_idx) >> 9;
	cqe_head &= 0xFFFF;

	while (processed_cqe < cqe_count) {
		/* Get the CQ descriptor */
		cq_desc = (struct cqe_rx_t *)GET_CQ_DESC(cq, cqe_head);
		cqe_head++;
		cqe_head &= (cq->dmem.q_len - 1);
		/* Initiate prefetch for next descriptor */
		prefetch((struct cqe_rx_t *)GET_CQ_DESC(cq, cqe_head));

		if ((work_done >= budget) && napi &&
		    (cq_desc->cqe_type != CQE_TYPE_SEND)) {
			break;
		}

		switch (cq_desc->cqe_type) {
		case CQE_TYPE_RX:
			nicvf_rcv_pkt_handler(netdev, napi, cq_desc, sq, rq);
			work_done++;
		break;
		case CQE_TYPE_SEND:
			nicvf_snd_pkt_handler(netdev, (void *)cq_desc,
					      budget, &subdesc_cnt,
					      &tx_pkts, &tx_bytes);
			tx_done++;
		break;
		case CQE_TYPE_SEND_PTP:
			nicvf_snd_ptp_handler(netdev, (void *)cq_desc);
		break;
		case CQE_TYPE_INVALID:
		case CQE_TYPE_RX_SPLIT:
		case CQE_TYPE_RX_TCP:
			/* Ignore for now */
		break;
		}
		processed_cqe++;
	}

	/* Ring doorbell to inform H/W to reuse processed CQEs */
	nicvf_queue_reg_write(nic, NIC_QSET_CQ_0_7_DOOR,
			      cq_idx, processed_cqe);

	if ((work_done < budget) && napi)
		goto loop;

done:
	/* Update SQ's descriptor free count */
	if (subdesc_cnt)
		nicvf_put_sq_desc(sq, subdesc_cnt);

	txq_idx = nicvf_netdev_qidx(nic, cq_idx);
	/* Handle XDP TX queues */
	if (nic->pnicvf->xdp_prog) {
		if (txq_idx < nic->pnicvf->xdp_tx_queues) {
			nicvf_xdp_sq_doorbell(nic, sq, cq_idx);
			goto out;
		}
		nic = nic->pnicvf;
		txq_idx -= nic->pnicvf->xdp_tx_queues;
	}

	/* Wakeup TXQ if its stopped earlier due to SQ full */
	if (tx_done ||
	    (atomic_read(&sq->free_cnt) >= MIN_SQ_DESC_PER_PKT_XMIT)) {
		netdev = nic->pnicvf->netdev;
		txq = netdev_get_tx_queue(netdev, txq_idx);
		if (tx_pkts)
			netdev_tx_completed_queue(txq, tx_pkts, tx_bytes);

		/* To read updated queue and carrier status */
		smp_mb();
		if (netif_tx_queue_stopped(txq) && netif_carrier_ok(netdev)) {
			netif_tx_wake_queue(txq);
			nic = nic->pnicvf;
			this_cpu_inc(nic->drv_stats->txq_wake);
			netif_warn(nic, tx_err, netdev,
				   "Transmit queue wakeup SQ%d\n", txq_idx);
		}
	}

out:
	spin_unlock_bh(&cq->lock);
	return work_done;
}

static int nicvf_poll(struct napi_struct *napi, int budget)
{
	u64  cq_head;
	int  work_done = 0;
	struct net_device *netdev = napi->dev;
	struct nicvf *nic = netdev_priv(netdev);
	struct nicvf_cq_poll *cq;

	cq = container_of(napi, struct nicvf_cq_poll, napi);
	work_done = nicvf_cq_intr_handler(netdev, cq->cq_idx, napi, budget);

	if (work_done < budget) {
		/* Slow packet rate, exit polling */
		napi_complete_done(napi, work_done);
		/* Re-enable interrupts */
		cq_head = nicvf_queue_reg_read(nic, NIC_QSET_CQ_0_7_HEAD,
					       cq->cq_idx);
		nicvf_clear_intr(nic, NICVF_INTR_CQ, cq->cq_idx);
		nicvf_queue_reg_write(nic, NIC_QSET_CQ_0_7_HEAD,
				      cq->cq_idx, cq_head);
		nicvf_enable_intr(nic, NICVF_INTR_CQ, cq->cq_idx);
	}
	return work_done;
}

/* Qset error interrupt handler
 *
 * As of now only CQ errors are handled
 */
static void nicvf_handle_qs_err(unsigned long data)
{
	struct nicvf *nic = (struct nicvf *)data;
	struct queue_set *qs = nic->qs;
	int qidx;
	u64 status;

	netif_tx_disable(nic->netdev);

	/* Check if it is CQ err */
	for (qidx = 0; qidx < qs->cq_cnt; qidx++) {
		status = nicvf_queue_reg_read(nic, NIC_QSET_CQ_0_7_STATUS,
					      qidx);
		if (!(status & CQ_ERR_MASK))
			continue;
		/* Process already queued CQEs and reconfig CQ */
		nicvf_disable_intr(nic, NICVF_INTR_CQ, qidx);
		nicvf_sq_disable(nic, qidx);
		nicvf_cq_intr_handler(nic->netdev, qidx, NULL, 0);
		nicvf_cmp_queue_config(nic, qs, qidx, true);
		nicvf_sq_free_used_descs(nic->netdev, &qs->sq[qidx], qidx);
		nicvf_sq_enable(nic, &qs->sq[qidx], qidx);

		nicvf_enable_intr(nic, NICVF_INTR_CQ, qidx);
	}

	netif_tx_start_all_queues(nic->netdev);
	/* Re-enable Qset error interrupt */
	nicvf_enable_intr(nic, NICVF_INTR_QS_ERR, 0);
}

static void nicvf_dump_intr_status(struct nicvf *nic)
{
	netif_info(nic, intr, nic->netdev, "interrupt status 0x%llx\n",
		   nicvf_reg_read(nic, NIC_VF_INT));
}

static irqreturn_t nicvf_misc_intr_handler(int irq, void *nicvf_irq)
{
	struct nicvf *nic = (struct nicvf *)nicvf_irq;
	u64 intr;

	nicvf_dump_intr_status(nic);

	intr = nicvf_reg_read(nic, NIC_VF_INT);
	/* Check for spurious interrupt */
	if (!(intr & NICVF_INTR_MBOX_MASK))
		return IRQ_HANDLED;

	nicvf_handle_mbx_intr(nic);

	return IRQ_HANDLED;
}

static irqreturn_t nicvf_intr_handler(int irq, void *cq_irq)
{
	struct nicvf_cq_poll *cq_poll = (struct nicvf_cq_poll *)cq_irq;
	struct nicvf *nic = cq_poll->nicvf;
	int qidx = cq_poll->cq_idx;

	nicvf_dump_intr_status(nic);

	/* Disable interrupts */
	nicvf_disable_intr(nic, NICVF_INTR_CQ, qidx);

	/* Schedule NAPI */
	napi_schedule_irqoff(&cq_poll->napi);

	/* Clear interrupt */
	nicvf_clear_intr(nic, NICVF_INTR_CQ, qidx);

	return IRQ_HANDLED;
}

static irqreturn_t nicvf_rbdr_intr_handler(int irq, void *nicvf_irq)
{
	struct nicvf *nic = (struct nicvf *)nicvf_irq;
	u8 qidx;


	nicvf_dump_intr_status(nic);

	/* Disable RBDR interrupt and schedule softirq */
	for (qidx = 0; qidx < nic->qs->rbdr_cnt; qidx++) {
		if (!nicvf_is_intr_enabled(nic, NICVF_INTR_RBDR, qidx))
			continue;
		nicvf_disable_intr(nic, NICVF_INTR_RBDR, qidx);
		tasklet_hi_schedule(&nic->rbdr_task);
		/* Clear interrupt */
		nicvf_clear_intr(nic, NICVF_INTR_RBDR, qidx);
	}

	return IRQ_HANDLED;
}

static irqreturn_t nicvf_qs_err_intr_handler(int irq, void *nicvf_irq)
{
	struct nicvf *nic = (struct nicvf *)nicvf_irq;

	nicvf_dump_intr_status(nic);

	/* Disable Qset err interrupt and schedule softirq */
	nicvf_disable_intr(nic, NICVF_INTR_QS_ERR, 0);
	tasklet_hi_schedule(&nic->qs_err_task);
	nicvf_clear_intr(nic, NICVF_INTR_QS_ERR, 0);

	return IRQ_HANDLED;
}

static void nicvf_set_irq_affinity(struct nicvf *nic)
{
	int vec, cpu;

	for (vec = 0; vec < nic->num_vec; vec++) {
		if (!nic->irq_allocated[vec])
			continue;

		if (!zalloc_cpumask_var(&nic->affinity_mask[vec], GFP_KERNEL))
			return;
		 /* CQ interrupts */
		if (vec < NICVF_INTR_ID_SQ)
			/* Leave CPU0 for RBDR and other interrupts */
			cpu = nicvf_netdev_qidx(nic, vec) + 1;
		else
			cpu = 0;

		cpumask_set_cpu(cpumask_local_spread(cpu, nic->node),
				nic->affinity_mask[vec]);
		irq_set_affinity_hint(pci_irq_vector(nic->pdev, vec),
				      nic->affinity_mask[vec]);
	}
}

static int nicvf_register_interrupts(struct nicvf *nic)
{
	int irq, ret = 0;

	for_each_cq_irq(irq)
		sprintf(nic->irq_name[irq], "%s-rxtx-%d",
			nic->pnicvf->netdev->name,
			nicvf_netdev_qidx(nic, irq));

	for_each_sq_irq(irq)
		sprintf(nic->irq_name[irq], "%s-sq-%d",
			nic->pnicvf->netdev->name,
			nicvf_netdev_qidx(nic, irq - NICVF_INTR_ID_SQ));

	for_each_rbdr_irq(irq)
		sprintf(nic->irq_name[irq], "%s-rbdr-%d",
			nic->pnicvf->netdev->name,
			nic->sqs_mode ? (nic->sqs_id + 1) : 0);

	/* Register CQ interrupts */
	for (irq = 0; irq < nic->qs->cq_cnt; irq++) {
		ret = request_irq(pci_irq_vector(nic->pdev, irq),
				  nicvf_intr_handler,
				  0, nic->irq_name[irq], nic->napi[irq]);
		if (ret)
			goto err;
		nic->irq_allocated[irq] = true;
	}

	/* Register RBDR interrupt */
	for (irq = NICVF_INTR_ID_RBDR;
	     irq < (NICVF_INTR_ID_RBDR + nic->qs->rbdr_cnt); irq++) {
		ret = request_irq(pci_irq_vector(nic->pdev, irq),
				  nicvf_rbdr_intr_handler,
				  0, nic->irq_name[irq], nic);
		if (ret)
			goto err;
		nic->irq_allocated[irq] = true;
	}

	/* Register QS error interrupt */
	sprintf(nic->irq_name[NICVF_INTR_ID_QS_ERR], "%s-qset-err-%d",
		nic->pnicvf->netdev->name,
		nic->sqs_mode ? (nic->sqs_id + 1) : 0);
	irq = NICVF_INTR_ID_QS_ERR;
	ret = request_irq(pci_irq_vector(nic->pdev, irq),
			  nicvf_qs_err_intr_handler,
			  0, nic->irq_name[irq], nic);
	if (ret)
		goto err;

	nic->irq_allocated[irq] = true;

	/* Set IRQ affinities */
	nicvf_set_irq_affinity(nic);

err:
	if (ret)
		netdev_err(nic->netdev, "request_irq failed, vector %d\n", irq);

	return ret;
}

static void nicvf_unregister_interrupts(struct nicvf *nic)
{
	struct pci_dev *pdev = nic->pdev;
	int irq;

	/* Free registered interrupts */
	for (irq = 0; irq < nic->num_vec; irq++) {
		if (!nic->irq_allocated[irq])
			continue;

		irq_set_affinity_hint(pci_irq_vector(pdev, irq), NULL);
		free_cpumask_var(nic->affinity_mask[irq]);

		if (irq < NICVF_INTR_ID_SQ)
			free_irq(pci_irq_vector(pdev, irq), nic->napi[irq]);
		else
			free_irq(pci_irq_vector(pdev, irq), nic);

		nic->irq_allocated[irq] = false;
	}

	/* Disable MSI-X */
	pci_free_irq_vectors(pdev);
	nic->num_vec = 0;
}

/* Initialize MSIX vectors and register MISC interrupt.
 * Send READY message to PF to check if its alive
 */
static int nicvf_register_misc_interrupt(struct nicvf *nic)
{
	int ret = 0;
	int irq = NICVF_INTR_ID_MISC;

	/* Return if mailbox interrupt is already registered */
	if (nic->pdev->msix_enabled)
		return 0;

	/* Enable MSI-X */
	nic->num_vec = pci_msix_vec_count(nic->pdev);
	ret = pci_alloc_irq_vectors(nic->pdev, nic->num_vec, nic->num_vec,
				    PCI_IRQ_MSIX);
	if (ret < 0) {
		netdev_err(nic->netdev,
			   "Req for #%d msix vectors failed\n", nic->num_vec);
		return 1;
	}

	sprintf(nic->irq_name[irq], "%s Mbox", "NICVF");
	/* Register Misc interrupt */
	ret = request_irq(pci_irq_vector(nic->pdev, irq),
			  nicvf_misc_intr_handler, 0, nic->irq_name[irq], nic);

	if (ret)
		return ret;
	nic->irq_allocated[irq] = true;

	/* Enable mailbox interrupt */
	nicvf_enable_intr(nic, NICVF_INTR_MBOX, 0);

	/* Check if VF is able to communicate with PF */
	if (!nicvf_check_pf_ready(nic)) {
		nicvf_disable_intr(nic, NICVF_INTR_MBOX, 0);
		nicvf_unregister_interrupts(nic);
		return 1;
	}

	return 0;
}

static netdev_tx_t nicvf_xmit(struct sk_buff *skb, struct net_device *netdev)
{
	struct nicvf *nic = netdev_priv(netdev);
	int qid = skb_get_queue_mapping(skb);
	struct netdev_queue *txq = netdev_get_tx_queue(netdev, qid);
	struct nicvf *snic;
	struct snd_queue *sq;
	int tmp;

	/* Check for minimum packet length */
	if (skb->len <= ETH_HLEN) {
		dev_kfree_skb(skb);
		return NETDEV_TX_OK;
	}

	/* In XDP case, initial HW tx queues are used for XDP,
	 * but stack's queue mapping starts at '0', so skip the
	 * Tx queues attached to Rx queues for XDP.
	 */
	if (nic->xdp_prog)
		qid += nic->xdp_tx_queues;

	snic = nic;
	/* Get secondary Qset's SQ structure */
	if (qid >= MAX_SND_QUEUES_PER_QS) {
		tmp = qid / MAX_SND_QUEUES_PER_QS;
		snic = (struct nicvf *)nic->snicvf[tmp - 1];
		if (!snic) {
			netdev_warn(nic->netdev,
				    "Secondary Qset#%d's ptr not initialized\n",
				    tmp - 1);
			dev_kfree_skb(skb);
			return NETDEV_TX_OK;
		}
		qid = qid % MAX_SND_QUEUES_PER_QS;
	}

	sq = &snic->qs->sq[qid];
	if (!netif_tx_queue_stopped(txq) &&
	    !nicvf_sq_append_skb(snic, sq, skb, qid)) {
		netif_tx_stop_queue(txq);

		/* Barrier, so that stop_queue visible to other cpus */
		smp_mb();

		/* Check again, incase another cpu freed descriptors */
		if (atomic_read(&sq->free_cnt) > MIN_SQ_DESC_PER_PKT_XMIT) {
			netif_tx_wake_queue(txq);
		} else {
			this_cpu_inc(nic->drv_stats->txq_stop);
			netif_warn(nic, tx_err, netdev,
				   "Transmit ring full, stopping SQ%d\n", qid);
		}
		return NETDEV_TX_BUSY;
	}

	return NETDEV_TX_OK;
}

static inline void nicvf_free_cq_poll(struct nicvf *nic)
{
	struct nicvf_cq_poll *cq_poll;
	int qidx;

	for (qidx = 0; qidx < nic->qs->cq_cnt; qidx++) {
		cq_poll = nic->napi[qidx];
		if (!cq_poll)
			continue;
		nic->napi[qidx] = NULL;
		kfree(cq_poll);
	}
}

int nicvf_stop(struct net_device *netdev)
{
	int irq, qidx;
	struct nicvf *nic = netdev_priv(netdev);
	struct queue_set *qs = nic->qs;
	struct nicvf_cq_poll *cq_poll = NULL;
	union nic_mbx mbx = {};

	mbx.msg.msg = NIC_MBOX_MSG_SHUTDOWN;
	nicvf_send_msg_to_pf(nic, &mbx);

	netif_carrier_off(netdev);
	netif_tx_stop_all_queues(nic->netdev);
	nic->link_up = false;

	/* Teardown secondary qsets first */
	if (!nic->sqs_mode) {
		for (qidx = 0; qidx < nic->sqs_count; qidx++) {
			if (!nic->snicvf[qidx])
				continue;
			nicvf_stop(nic->snicvf[qidx]->netdev);
			nic->snicvf[qidx] = NULL;
		}
	}

	/* Disable RBDR & QS error interrupts */
	for (qidx = 0; qidx < qs->rbdr_cnt; qidx++) {
		nicvf_disable_intr(nic, NICVF_INTR_RBDR, qidx);
		nicvf_clear_intr(nic, NICVF_INTR_RBDR, qidx);
	}
	nicvf_disable_intr(nic, NICVF_INTR_QS_ERR, 0);
	nicvf_clear_intr(nic, NICVF_INTR_QS_ERR, 0);

	/* Wait for pending IRQ handlers to finish */
	for (irq = 0; irq < nic->num_vec; irq++)
		synchronize_irq(pci_irq_vector(nic->pdev, irq));

	tasklet_kill(&nic->rbdr_task);
	tasklet_kill(&nic->qs_err_task);
	if (nic->rb_work_scheduled)
		cancel_delayed_work_sync(&nic->rbdr_work);

	for (qidx = 0; qidx < nic->qs->cq_cnt; qidx++) {
		cq_poll = nic->napi[qidx];
		if (!cq_poll)
			continue;
		napi_synchronize(&cq_poll->napi);
		/* CQ intr is enabled while napi_complete,
		 * so disable it now
		 */
		nicvf_disable_intr(nic, NICVF_INTR_CQ, qidx);
		nicvf_clear_intr(nic, NICVF_INTR_CQ, qidx);
		napi_disable(&cq_poll->napi);
		netif_napi_del(&cq_poll->napi);
	}

	netif_tx_disable(netdev);

	for (qidx = 0; qidx < netdev->num_tx_queues; qidx++)
		netdev_tx_reset_queue(netdev_get_tx_queue(netdev, qidx));

	/* Free resources */
	nicvf_config_data_transfer(nic, false);

	/* Disable HW Qset */
	nicvf_qset_config(nic, false);

	/* disable mailbox interrupt */
	nicvf_disable_intr(nic, NICVF_INTR_MBOX, 0);

	nicvf_unregister_interrupts(nic);

	nicvf_free_cq_poll(nic);

	/* Free any pending SKB saved to receive timestamp */
	if (nic->ptp_skb) {
		dev_kfree_skb_any(nic->ptp_skb);
		nic->ptp_skb = NULL;
	}

	/* Clear multiqset info */
	nic->pnicvf = nic;

	return 0;
}

static int nicvf_config_hw_rx_tstamp(struct nicvf *nic, bool enable)
{
	union nic_mbx mbx = {};

	mbx.ptp.msg = NIC_MBOX_MSG_PTP_CFG;
	mbx.ptp.enable = enable;

	return nicvf_send_msg_to_pf(nic, &mbx);
}

static int nicvf_update_hw_max_frs(struct nicvf *nic, int mtu)
{
	union nic_mbx mbx = {};

	mbx.frs.msg = NIC_MBOX_MSG_SET_MAX_FRS;
	mbx.frs.max_frs = mtu;
	mbx.frs.vf_id = nic->vf_id;

	return nicvf_send_msg_to_pf(nic, &mbx);
}

int nicvf_open(struct net_device *netdev)
{
	int cpu, err, qidx;
	struct nicvf *nic = netdev_priv(netdev);
	struct queue_set *qs = nic->qs;
	struct nicvf_cq_poll *cq_poll = NULL;
	union nic_mbx mbx = {};

	netif_carrier_off(netdev);

	err = nicvf_register_misc_interrupt(nic);
	if (err)
		return err;

	/* Register NAPI handler for processing CQEs */
	for (qidx = 0; qidx < qs->cq_cnt; qidx++) {
		cq_poll = kzalloc(sizeof(*cq_poll), GFP_KERNEL);
		if (!cq_poll) {
			err = -ENOMEM;
			goto napi_del;
		}
		cq_poll->cq_idx = qidx;
		cq_poll->nicvf = nic;
		netif_napi_add(netdev, &cq_poll->napi, nicvf_poll,
			       NAPI_POLL_WEIGHT);
		napi_enable(&cq_poll->napi);
		nic->napi[qidx] = cq_poll;
	}

	/* Check if we got MAC address from PF or else generate a radom MAC */
	if (!nic->sqs_mode && is_zero_ether_addr(netdev->dev_addr)) {
		eth_hw_addr_random(netdev);
		nicvf_hw_set_mac_addr(nic, netdev);
	}

	if (nic->set_mac_pending) {
		nic->set_mac_pending = false;
		nicvf_hw_set_mac_addr(nic, netdev);
	}

	/* Init tasklet for handling Qset err interrupt */
	tasklet_init(&nic->qs_err_task, nicvf_handle_qs_err,
		     (unsigned long)nic);

	/* Init RBDR tasklet which will refill RBDR */
	tasklet_init(&nic->rbdr_task, nicvf_rbdr_task,
		     (unsigned long)nic);
	INIT_DELAYED_WORK(&nic->rbdr_work, nicvf_rbdr_work);

	/* Configure CPI alorithm */
	nic->cpi_alg = cpi_alg;
	if (!nic->sqs_mode)
		nicvf_config_cpi(nic);

	nicvf_request_sqs(nic);
	if (nic->sqs_mode)
		nicvf_get_primary_vf_struct(nic);

	/* Configure PTP timestamp */
	if (nic->ptp_clock)
		nicvf_config_hw_rx_tstamp(nic, nic->hw_rx_tstamp);
	atomic_set(&nic->tx_ptp_skbs, 0);
	nic->ptp_skb = NULL;

	/* Configure receive side scaling and MTU */
	if (!nic->sqs_mode) {
		nicvf_rss_init(nic);
		err = nicvf_update_hw_max_frs(nic, netdev->mtu);
		if (err)
			goto cleanup;

		/* Clear percpu stats */
		for_each_possible_cpu(cpu)
			memset(per_cpu_ptr(nic->drv_stats, cpu), 0,
			       sizeof(struct nicvf_drv_stats));
	}

	err = nicvf_register_interrupts(nic);
	if (err)
		goto cleanup;

	/* Initialize the queues */
	err = nicvf_init_resources(nic);
	if (err)
		goto cleanup;

	/* Make sure queue initialization is written */
	wmb();

	nicvf_reg_write(nic, NIC_VF_INT, -1);
	/* Enable Qset err interrupt */
	nicvf_enable_intr(nic, NICVF_INTR_QS_ERR, 0);

	/* Enable completion queue interrupt */
	for (qidx = 0; qidx < qs->cq_cnt; qidx++)
		nicvf_enable_intr(nic, NICVF_INTR_CQ, qidx);

	/* Enable RBDR threshold interrupt */
	for (qidx = 0; qidx < qs->rbdr_cnt; qidx++)
		nicvf_enable_intr(nic, NICVF_INTR_RBDR, qidx);

	/* Send VF config done msg to PF */
	mbx.msg.msg = NIC_MBOX_MSG_CFG_DONE;
	nicvf_write_to_mbx(nic, &mbx);

	return 0;
cleanup:
	nicvf_disable_intr(nic, NICVF_INTR_MBOX, 0);
	nicvf_unregister_interrupts(nic);
	tasklet_kill(&nic->qs_err_task);
	tasklet_kill(&nic->rbdr_task);
napi_del:
	for (qidx = 0; qidx < qs->cq_cnt; qidx++) {
		cq_poll = nic->napi[qidx];
		if (!cq_poll)
			continue;
		napi_disable(&cq_poll->napi);
		netif_napi_del(&cq_poll->napi);
	}
	nicvf_free_cq_poll(nic);
	return err;
}

static int nicvf_change_mtu(struct net_device *netdev, int new_mtu)
{
	struct nicvf *nic = netdev_priv(netdev);
	int orig_mtu = netdev->mtu;

	netdev->mtu = new_mtu;

	if (!netif_running(netdev))
		return 0;

	if (nicvf_update_hw_max_frs(nic, new_mtu)) {
		netdev->mtu = orig_mtu;
		return -EINVAL;
	}

	return 0;
}

static int nicvf_set_mac_address(struct net_device *netdev, void *p)
{
	struct sockaddr *addr = p;
	struct nicvf *nic = netdev_priv(netdev);

	if (!is_valid_ether_addr(addr->sa_data))
		return -EADDRNOTAVAIL;

	memcpy(netdev->dev_addr, addr->sa_data, netdev->addr_len);

	if (nic->pdev->msix_enabled) {
		if (nicvf_hw_set_mac_addr(nic, netdev))
			return -EBUSY;
	} else {
		nic->set_mac_pending = true;
	}

	return 0;
}

void nicvf_update_lmac_stats(struct nicvf *nic)
{
	int stat = 0;
	union nic_mbx mbx = {};

	if (!netif_running(nic->netdev))
		return;

	mbx.bgx_stats.msg = NIC_MBOX_MSG_BGX_STATS;
	mbx.bgx_stats.vf_id = nic->vf_id;
	/* Rx stats */
	mbx.bgx_stats.rx = 1;
	while (stat < BGX_RX_STATS_COUNT) {
		mbx.bgx_stats.idx = stat;
		if (nicvf_send_msg_to_pf(nic, &mbx))
			return;
		stat++;
	}

	stat = 0;

	/* Tx stats */
	mbx.bgx_stats.rx = 0;
	while (stat < BGX_TX_STATS_COUNT) {
		mbx.bgx_stats.idx = stat;
		if (nicvf_send_msg_to_pf(nic, &mbx))
			return;
		stat++;
	}
}

void nicvf_update_stats(struct nicvf *nic)
{
	int qidx, cpu;
	u64 tmp_stats = 0;
	struct nicvf_hw_stats *stats = &nic->hw_stats;
	struct nicvf_drv_stats *drv_stats;
	struct queue_set *qs = nic->qs;

#define GET_RX_STATS(reg) \
	nicvf_reg_read(nic, NIC_VNIC_RX_STAT_0_13 | (reg << 3))
#define GET_TX_STATS(reg) \
	nicvf_reg_read(nic, NIC_VNIC_TX_STAT_0_4 | (reg << 3))

	stats->rx_bytes = GET_RX_STATS(RX_OCTS);
	stats->rx_ucast_frames = GET_RX_STATS(RX_UCAST);
	stats->rx_bcast_frames = GET_RX_STATS(RX_BCAST);
	stats->rx_mcast_frames = GET_RX_STATS(RX_MCAST);
	stats->rx_fcs_errors = GET_RX_STATS(RX_FCS);
	stats->rx_l2_errors = GET_RX_STATS(RX_L2ERR);
	stats->rx_drop_red = GET_RX_STATS(RX_RED);
	stats->rx_drop_red_bytes = GET_RX_STATS(RX_RED_OCTS);
	stats->rx_drop_overrun = GET_RX_STATS(RX_ORUN);
	stats->rx_drop_overrun_bytes = GET_RX_STATS(RX_ORUN_OCTS);
	stats->rx_drop_bcast = GET_RX_STATS(RX_DRP_BCAST);
	stats->rx_drop_mcast = GET_RX_STATS(RX_DRP_MCAST);
	stats->rx_drop_l3_bcast = GET_RX_STATS(RX_DRP_L3BCAST);
	stats->rx_drop_l3_mcast = GET_RX_STATS(RX_DRP_L3MCAST);

	stats->tx_bytes = GET_TX_STATS(TX_OCTS);
	stats->tx_ucast_frames = GET_TX_STATS(TX_UCAST);
	stats->tx_bcast_frames = GET_TX_STATS(TX_BCAST);
	stats->tx_mcast_frames = GET_TX_STATS(TX_MCAST);
	stats->tx_drops = GET_TX_STATS(TX_DROP);

	/* On T88 pass 2.0, the dummy SQE added for TSO notification
	 * via CQE has 'dont_send' set. Hence HW drops the pkt pointed
	 * pointed by dummy SQE and results in tx_drops counter being
	 * incremented. Subtracting it from tx_tso counter will give
	 * exact tx_drops counter.
	 */
	if (nic->t88 && nic->hw_tso) {
		for_each_possible_cpu(cpu) {
			drv_stats = per_cpu_ptr(nic->drv_stats, cpu);
			tmp_stats += drv_stats->tx_tso;
		}
		stats->tx_drops = tmp_stats - stats->tx_drops;
	}
	stats->tx_frames = stats->tx_ucast_frames +
			   stats->tx_bcast_frames +
			   stats->tx_mcast_frames;
	stats->rx_frames = stats->rx_ucast_frames +
			   stats->rx_bcast_frames +
			   stats->rx_mcast_frames;
	stats->rx_drops = stats->rx_drop_red +
			  stats->rx_drop_overrun;

	/* Update RQ and SQ stats */
	for (qidx = 0; qidx < qs->rq_cnt; qidx++)
		nicvf_update_rq_stats(nic, qidx);
	for (qidx = 0; qidx < qs->sq_cnt; qidx++)
		nicvf_update_sq_stats(nic, qidx);
}

static void nicvf_get_stats64(struct net_device *netdev,
			      struct rtnl_link_stats64 *stats)
{
	struct nicvf *nic = netdev_priv(netdev);
	struct nicvf_hw_stats *hw_stats = &nic->hw_stats;

	nicvf_update_stats(nic);

	stats->rx_bytes = hw_stats->rx_bytes;
	stats->rx_packets = hw_stats->rx_frames;
	stats->rx_dropped = hw_stats->rx_drops;
	stats->multicast = hw_stats->rx_mcast_frames;

	stats->tx_bytes = hw_stats->tx_bytes;
	stats->tx_packets = hw_stats->tx_frames;
	stats->tx_dropped = hw_stats->tx_drops;

}

static void nicvf_tx_timeout(struct net_device *dev)
{
	struct nicvf *nic = netdev_priv(dev);

	netif_warn(nic, tx_err, dev, "Transmit timed out, resetting\n");

	this_cpu_inc(nic->drv_stats->tx_timeout);
	schedule_work(&nic->reset_task);
}

static void nicvf_reset_task(struct work_struct *work)
{
	struct nicvf *nic;

	nic = container_of(work, struct nicvf, reset_task);

	if (!netif_running(nic->netdev))
		return;

	nicvf_stop(nic->netdev);
	nicvf_open(nic->netdev);
	netif_trans_update(nic->netdev);
}

static int nicvf_config_loopback(struct nicvf *nic,
				 netdev_features_t features)
{
	union nic_mbx mbx = {};

	mbx.lbk.msg = NIC_MBOX_MSG_LOOPBACK;
	mbx.lbk.vf_id = nic->vf_id;
	mbx.lbk.enable = (features & NETIF_F_LOOPBACK) != 0;

	return nicvf_send_msg_to_pf(nic, &mbx);
}

static netdev_features_t nicvf_fix_features(struct net_device *netdev,
					    netdev_features_t features)
{
	struct nicvf *nic = netdev_priv(netdev);

	if ((features & NETIF_F_LOOPBACK) &&
	    netif_running(netdev) && !nic->loopback_supported)
		features &= ~NETIF_F_LOOPBACK;

	return features;
}

static int nicvf_set_features(struct net_device *netdev,
			      netdev_features_t features)
{
	struct nicvf *nic = netdev_priv(netdev);
	netdev_features_t changed = features ^ netdev->features;

	if (changed & NETIF_F_HW_VLAN_CTAG_RX)
		nicvf_config_vlan_stripping(nic, features);

	if ((changed & NETIF_F_LOOPBACK) && netif_running(netdev))
		return nicvf_config_loopback(nic, features);

	return 0;
}

static void nicvf_set_xdp_queues(struct nicvf *nic, bool bpf_attached)
{
	u8 cq_count, txq_count;

	/* Set XDP Tx queue count same as Rx queue count */
	if (!bpf_attached)
		nic->xdp_tx_queues = 0;
	else
		nic->xdp_tx_queues = nic->rx_queues;

	/* If queue count > MAX_CMP_QUEUES_PER_QS, then additional qsets
	 * needs to be allocated, check how many.
	 */
	txq_count = nic->xdp_tx_queues + nic->tx_queues;
	cq_count = max(nic->rx_queues, txq_count);
	if (cq_count > MAX_CMP_QUEUES_PER_QS) {
		nic->sqs_count = roundup(cq_count, MAX_CMP_QUEUES_PER_QS);
		nic->sqs_count = (nic->sqs_count / MAX_CMP_QUEUES_PER_QS) - 1;
	} else {
		nic->sqs_count = 0;
	}

	/* Set primary Qset's resources */
	nic->qs->rq_cnt = min_t(u8, nic->rx_queues, MAX_RCV_QUEUES_PER_QS);
	nic->qs->sq_cnt = min_t(u8, txq_count, MAX_SND_QUEUES_PER_QS);
	nic->qs->cq_cnt = max_t(u8, nic->qs->rq_cnt, nic->qs->sq_cnt);

	/* Update stack */
	nicvf_set_real_num_queues(nic->netdev, nic->tx_queues, nic->rx_queues);
}

static int nicvf_xdp_setup(struct nicvf *nic, struct bpf_prog *prog)
{
	struct net_device *dev = nic->netdev;
	bool if_up = netif_running(nic->netdev);
	struct bpf_prog *old_prog;
	bool bpf_attached = false;

	/* For now just support only the usual MTU sized frames */
	if (prog && (dev->mtu > 1500)) {
		netdev_warn(dev, "Jumbo frames not yet supported with XDP, current MTU %d.\n",
			    dev->mtu);
		return -EOPNOTSUPP;
	}

	/* ALL SQs attached to CQs i.e same as RQs, are treated as
	 * XDP Tx queues and more Tx queues are allocated for
	 * network stack to send pkts out.
	 *
	 * No of Tx queues are either same as Rx queues or whatever
	 * is left in max no of queues possible.
	 */
	if ((nic->rx_queues + nic->tx_queues) > nic->max_queues) {
		netdev_warn(dev,
			    "Failed to attach BPF prog, RXQs + TXQs > Max %d\n",
			    nic->max_queues);
		return -ENOMEM;
	}

	if (if_up)
		nicvf_stop(nic->netdev);

	old_prog = xchg(&nic->xdp_prog, prog);
	/* Detach old prog, if any */
	if (old_prog)
		bpf_prog_put(old_prog);

	if (nic->xdp_prog) {
		/* Attach BPF program */
		nic->xdp_prog = bpf_prog_add(nic->xdp_prog, nic->rx_queues - 1);
		if (!IS_ERR(nic->xdp_prog))
			bpf_attached = true;
	}

	/* Calculate Tx queues needed for XDP and network stack */
	nicvf_set_xdp_queues(nic, bpf_attached);

	if (if_up) {
		/* Reinitialize interface, clean slate */
		nicvf_open(nic->netdev);
		netif_trans_update(nic->netdev);
	}

	return 0;
}

static int nicvf_xdp(struct net_device *netdev, struct netdev_bpf *xdp)
{
	struct nicvf *nic = netdev_priv(netdev);

	/* To avoid checks while retrieving buffer address from CQE_RX,
	 * do not support XDP for T88 pass1.x silicons which are anyway
	 * not in use widely.
	 */
	if (pass1_silicon(nic->pdev))
		return -EOPNOTSUPP;

	switch (xdp->command) {
	case XDP_SETUP_PROG:
		return nicvf_xdp_setup(nic, xdp->prog);
	case XDP_QUERY_PROG:
		xdp->prog_attached = !!nic->xdp_prog;
		xdp->prog_id = nic->xdp_prog ? nic->xdp_prog->aux->id : 0;
		return 0;
	default:
		return -EINVAL;
	}
}

static int nicvf_config_hwtstamp(struct net_device *netdev, struct ifreq *ifr)
{
	struct hwtstamp_config config;
	struct nicvf *nic = netdev_priv(netdev);

	if (!nic->ptp_clock)
		return -ENODEV;

	if (copy_from_user(&config, ifr->ifr_data, sizeof(config)))
		return -EFAULT;

	/* reserved for future extensions */
	if (config.flags)
		return -EINVAL;

	switch (config.tx_type) {
	case HWTSTAMP_TX_OFF:
	case HWTSTAMP_TX_ON:
		break;
	default:
		return -ERANGE;
	}

	switch (config.rx_filter) {
	case HWTSTAMP_FILTER_NONE:
		nic->hw_rx_tstamp = false;
		break;
	case HWTSTAMP_FILTER_ALL:
	case HWTSTAMP_FILTER_SOME:
	case HWTSTAMP_FILTER_PTP_V1_L4_EVENT:
	case HWTSTAMP_FILTER_PTP_V1_L4_SYNC:
	case HWTSTAMP_FILTER_PTP_V1_L4_DELAY_REQ:
	case HWTSTAMP_FILTER_PTP_V2_L4_EVENT:
	case HWTSTAMP_FILTER_PTP_V2_L4_SYNC:
	case HWTSTAMP_FILTER_PTP_V2_L4_DELAY_REQ:
	case HWTSTAMP_FILTER_PTP_V2_L2_EVENT:
	case HWTSTAMP_FILTER_PTP_V2_L2_SYNC:
	case HWTSTAMP_FILTER_PTP_V2_L2_DELAY_REQ:
	case HWTSTAMP_FILTER_PTP_V2_EVENT:
	case HWTSTAMP_FILTER_PTP_V2_SYNC:
	case HWTSTAMP_FILTER_PTP_V2_DELAY_REQ:
		nic->hw_rx_tstamp = true;
		config.rx_filter = HWTSTAMP_FILTER_ALL;
		break;
	default:
		return -ERANGE;
	}

	if (netif_running(netdev))
		nicvf_config_hw_rx_tstamp(nic, nic->hw_rx_tstamp);

	if (copy_to_user(ifr->ifr_data, &config, sizeof(config)))
		return -EFAULT;

	return 0;
}

static int nicvf_ioctl(struct net_device *netdev, struct ifreq *req, int cmd)
{
	switch (cmd) {
	case SIOCSHWTSTAMP:
		return nicvf_config_hwtstamp(netdev, req);
	default:
		return -EOPNOTSUPP;
	}
}

static const struct net_device_ops nicvf_netdev_ops = {
	.ndo_open		= nicvf_open,
	.ndo_stop		= nicvf_stop,
	.ndo_start_xmit		= nicvf_xmit,
	.ndo_change_mtu		= nicvf_change_mtu,
	.ndo_set_mac_address	= nicvf_set_mac_address,
	.ndo_get_stats64	= nicvf_get_stats64,
	.ndo_tx_timeout         = nicvf_tx_timeout,
	.ndo_fix_features       = nicvf_fix_features,
	.ndo_set_features       = nicvf_set_features,
	.ndo_bpf		= nicvf_xdp,
<<<<<<< HEAD
=======
	.ndo_do_ioctl           = nicvf_ioctl,
>>>>>>> 661e50bc
};

static int nicvf_probe(struct pci_dev *pdev, const struct pci_device_id *ent)
{
	struct device *dev = &pdev->dev;
	struct net_device *netdev;
	struct nicvf *nic;
	int    err, qcount;
	u16    sdevid;
	struct cavium_ptp *ptp_clock;

	ptp_clock = cavium_ptp_get();
	if (IS_ERR(ptp_clock)) {
		if (PTR_ERR(ptp_clock) == -ENODEV)
			/* In virtualized environment we proceed without ptp */
			ptp_clock = NULL;
		else
			return PTR_ERR(ptp_clock);
	}

	err = pci_enable_device(pdev);
	if (err) {
		dev_err(dev, "Failed to enable PCI device\n");
		return err;
	}

	err = pci_request_regions(pdev, DRV_NAME);
	if (err) {
		dev_err(dev, "PCI request regions failed 0x%x\n", err);
		goto err_disable_device;
	}

	err = pci_set_dma_mask(pdev, DMA_BIT_MASK(48));
	if (err) {
		dev_err(dev, "Unable to get usable DMA configuration\n");
		goto err_release_regions;
	}

	err = pci_set_consistent_dma_mask(pdev, DMA_BIT_MASK(48));
	if (err) {
		dev_err(dev, "unable to get 48-bit DMA for consistent allocations\n");
		goto err_release_regions;
	}

	qcount = netif_get_num_default_rss_queues();

	/* Restrict multiqset support only for host bound VFs */
	if (pdev->is_virtfn) {
		/* Set max number of queues per VF */
		qcount = min_t(int, num_online_cpus(),
			       (MAX_SQS_PER_VF + 1) * MAX_CMP_QUEUES_PER_QS);
	}

	netdev = alloc_etherdev_mqs(sizeof(struct nicvf), qcount, qcount);
	if (!netdev) {
		err = -ENOMEM;
		goto err_release_regions;
	}

	pci_set_drvdata(pdev, netdev);

	SET_NETDEV_DEV(netdev, &pdev->dev);

	nic = netdev_priv(netdev);
	nic->netdev = netdev;
	nic->pdev = pdev;
	nic->pnicvf = nic;
	nic->max_queues = qcount;
	/* If no of CPUs are too low, there won't be any queues left
	 * for XDP_TX, hence double it.
	 */
	if (!nic->t88)
		nic->max_queues *= 2;
	nic->ptp_clock = ptp_clock;

	/* MAP VF's configuration registers */
	nic->reg_base = pcim_iomap(pdev, PCI_CFG_REG_BAR_NUM, 0);
	if (!nic->reg_base) {
		dev_err(dev, "Cannot map config register space, aborting\n");
		err = -ENOMEM;
		goto err_free_netdev;
	}

	nic->drv_stats = netdev_alloc_pcpu_stats(struct nicvf_drv_stats);
	if (!nic->drv_stats) {
		err = -ENOMEM;
		goto err_free_netdev;
	}

	err = nicvf_set_qset_resources(nic);
	if (err)
		goto err_free_netdev;

	/* Check if PF is alive and get MAC address for this VF */
	err = nicvf_register_misc_interrupt(nic);
	if (err)
		goto err_free_netdev;

	nicvf_send_vf_struct(nic);

	if (!pass1_silicon(nic->pdev))
		nic->hw_tso = true;

	/* Get iommu domain for iova to physical addr conversion */
	nic->iommu_domain = iommu_get_domain_for_dev(dev);

	pci_read_config_word(nic->pdev, PCI_SUBSYSTEM_ID, &sdevid);
	if (sdevid == 0xA134)
		nic->t88 = true;

	/* Check if this VF is in QS only mode */
	if (nic->sqs_mode)
		return 0;

	err = nicvf_set_real_num_queues(netdev, nic->tx_queues, nic->rx_queues);
	if (err)
		goto err_unregister_interrupts;

	netdev->hw_features = (NETIF_F_RXCSUM | NETIF_F_SG |
			       NETIF_F_TSO | NETIF_F_GRO | NETIF_F_TSO6 |
			       NETIF_F_IP_CSUM | NETIF_F_IPV6_CSUM |
			       NETIF_F_HW_VLAN_CTAG_RX);

	netdev->hw_features |= NETIF_F_RXHASH;

	netdev->features |= netdev->hw_features;
	netdev->hw_features |= NETIF_F_LOOPBACK;

	netdev->vlan_features = NETIF_F_SG | NETIF_F_IP_CSUM |
				NETIF_F_IPV6_CSUM | NETIF_F_TSO | NETIF_F_TSO6;

	netdev->netdev_ops = &nicvf_netdev_ops;
	netdev->watchdog_timeo = NICVF_TX_TIMEOUT;

	/* MTU range: 64 - 9200 */
	netdev->min_mtu = NIC_HW_MIN_FRS;
	netdev->max_mtu = NIC_HW_MAX_FRS;

	INIT_WORK(&nic->reset_task, nicvf_reset_task);

	err = register_netdev(netdev);
	if (err) {
		dev_err(dev, "Failed to register netdevice\n");
		goto err_unregister_interrupts;
	}

	nic->msg_enable = debug;

	nicvf_set_ethtool_ops(netdev);

	return 0;

err_unregister_interrupts:
	nicvf_unregister_interrupts(nic);
err_free_netdev:
	pci_set_drvdata(pdev, NULL);
	if (nic->drv_stats)
		free_percpu(nic->drv_stats);
	free_netdev(netdev);
err_release_regions:
	pci_release_regions(pdev);
err_disable_device:
	pci_disable_device(pdev);
	return err;
}

static void nicvf_remove(struct pci_dev *pdev)
{
	struct net_device *netdev = pci_get_drvdata(pdev);
	struct nicvf *nic;
	struct net_device *pnetdev;

	if (!netdev)
		return;

	nic = netdev_priv(netdev);
	pnetdev = nic->pnicvf->netdev;

	/* Check if this Qset is assigned to different VF.
	 * If yes, clean primary and all secondary Qsets.
	 */
	if (pnetdev && (pnetdev->reg_state == NETREG_REGISTERED))
		unregister_netdev(pnetdev);
	nicvf_unregister_interrupts(nic);
	pci_set_drvdata(pdev, NULL);
	if (nic->drv_stats)
		free_percpu(nic->drv_stats);
	cavium_ptp_put(nic->ptp_clock);
	free_netdev(netdev);
	pci_release_regions(pdev);
	pci_disable_device(pdev);
}

static void nicvf_shutdown(struct pci_dev *pdev)
{
	nicvf_remove(pdev);
}

static struct pci_driver nicvf_driver = {
	.name = DRV_NAME,
	.id_table = nicvf_id_table,
	.probe = nicvf_probe,
	.remove = nicvf_remove,
	.shutdown = nicvf_shutdown,
};

static int __init nicvf_init_module(void)
{
	pr_info("%s, ver %s\n", DRV_NAME, DRV_VERSION);

	return pci_register_driver(&nicvf_driver);
}

static void __exit nicvf_cleanup_module(void)
{
	pci_unregister_driver(&nicvf_driver);
}

module_init(nicvf_init_module);
module_exit(nicvf_cleanup_module);<|MERGE_RESOLUTION|>--- conflicted
+++ resolved
@@ -1930,10 +1930,7 @@
 	.ndo_fix_features       = nicvf_fix_features,
 	.ndo_set_features       = nicvf_set_features,
 	.ndo_bpf		= nicvf_xdp,
-<<<<<<< HEAD
-=======
 	.ndo_do_ioctl           = nicvf_ioctl,
->>>>>>> 661e50bc
 };
 
 static int nicvf_probe(struct pci_dev *pdev, const struct pci_device_id *ent)
