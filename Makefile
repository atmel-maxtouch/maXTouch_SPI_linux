# SPDX-License-Identifier: GPL-2.0
VERSION = 5
PATCHLEVEL = 4
<<<<<<< HEAD
SUBLEVEL = 78
EXTRAVERSION = -linux4sam-2020.10-rc3
=======
SUBLEVEL = 79
EXTRAVERSION =
>>>>>>> fc833461
NAME = Kleptomaniac Octopus

# *DOCUMENTATION*
# To see a list of typical targets execute "make help"
# More info can be located in ./README
# Comments in this file are targeted only to the developer, do not
# expect to learn how to build the kernel reading this file.

# That's our default target when none is given on the command line
PHONY := _all
_all:

# We are using a recursive build, so we need to do a little thinking
# to get the ordering right.
#
# Most importantly: sub-Makefiles should only ever modify files in
# their own directory. If in some directory we have a dependency on
# a file in another dir (which doesn't happen often, but it's often
# unavoidable when linking the built-in.a targets which finally
# turn into vmlinux), we will call a sub make in that other dir, and
# after that we are sure that everything which is in that other dir
# is now up to date.
#
# The only cases where we need to modify files which have global
# effects are thus separated out and done before the recursive
# descending is started. They are now explicitly listed as the
# prepare rule.

ifneq ($(sub_make_done),1)

# Do not use make's built-in rules and variables
# (this increases performance and avoids hard-to-debug behaviour)
MAKEFLAGS += -rR

# Avoid funny character set dependencies
unexport LC_ALL
LC_COLLATE=C
LC_NUMERIC=C
export LC_COLLATE LC_NUMERIC

# Avoid interference with shell env settings
unexport GREP_OPTIONS

# Beautify output
# ---------------------------------------------------------------------------
#
# Normally, we echo the whole command before executing it. By making
# that echo $($(quiet)$(cmd)), we now have the possibility to set
# $(quiet) to choose other forms of output instead, e.g.
#
#         quiet_cmd_cc_o_c = Compiling $(RELDIR)/$@
#         cmd_cc_o_c       = $(CC) $(c_flags) -c -o $@ $<
#
# If $(quiet) is empty, the whole command will be printed.
# If it is set to "quiet_", only the short version will be printed.
# If it is set to "silent_", nothing will be printed at all, since
# the variable $(silent_cmd_cc_o_c) doesn't exist.
#
# A simple variant is to prefix commands with $(Q) - that's useful
# for commands that shall be hidden in non-verbose mode.
#
#	$(Q)ln $@ :<
#
# If KBUILD_VERBOSE equals 0 then the above command will be hidden.
# If KBUILD_VERBOSE equals 1 then the above command is displayed.
#
# To put more focus on warnings, be less verbose as default
# Use 'make V=1' to see the full commands

ifeq ("$(origin V)", "command line")
  KBUILD_VERBOSE = $(V)
endif
ifndef KBUILD_VERBOSE
  KBUILD_VERBOSE = 0
endif

ifeq ($(KBUILD_VERBOSE),1)
  quiet =
  Q =
else
  quiet=quiet_
  Q = @
endif

# If the user is running make -s (silent mode), suppress echoing of
# commands

ifneq ($(findstring s,$(filter-out --%,$(MAKEFLAGS))),)
  quiet=silent_
endif

export quiet Q KBUILD_VERBOSE

# Kbuild will save output files in the current working directory.
# This does not need to match to the root of the kernel source tree.
#
# For example, you can do this:
#
#  cd /dir/to/store/output/files; make -f /dir/to/kernel/source/Makefile
#
# If you want to save output files in a different location, there are
# two syntaxes to specify it.
#
# 1) O=
# Use "make O=dir/to/store/output/files/"
#
# 2) Set KBUILD_OUTPUT
# Set the environment variable KBUILD_OUTPUT to point to the output directory.
# export KBUILD_OUTPUT=dir/to/store/output/files/; make
#
# The O= assignment takes precedence over the KBUILD_OUTPUT environment
# variable.

# Do we want to change the working directory?
ifeq ("$(origin O)", "command line")
  KBUILD_OUTPUT := $(O)
endif

ifneq ($(KBUILD_OUTPUT),)
# Make's built-in functions such as $(abspath ...), $(realpath ...) cannot
# expand a shell special character '~'. We use a somewhat tedious way here.
abs_objtree := $(shell mkdir -p $(KBUILD_OUTPUT) && cd $(KBUILD_OUTPUT) && pwd)
$(if $(abs_objtree),, \
     $(error failed to create output directory "$(KBUILD_OUTPUT)"))

# $(realpath ...) resolves symlinks
abs_objtree := $(realpath $(abs_objtree))
else
abs_objtree := $(CURDIR)
endif # ifneq ($(KBUILD_OUTPUT),)

ifeq ($(abs_objtree),$(CURDIR))
# Suppress "Entering directory ..." unless we are changing the work directory.
MAKEFLAGS += --no-print-directory
else
need-sub-make := 1
endif

abs_srctree := $(realpath $(dir $(lastword $(MAKEFILE_LIST))))

ifneq ($(words $(subst :, ,$(abs_srctree))), 1)
$(error source directory cannot contain spaces or colons)
endif

ifneq ($(abs_srctree),$(abs_objtree))
# Look for make include files relative to root of kernel src
#
# This does not become effective immediately because MAKEFLAGS is re-parsed
# once after the Makefile is read. We need to invoke sub-make.
MAKEFLAGS += --include-dir=$(abs_srctree)
need-sub-make := 1
endif

ifneq ($(filter 3.%,$(MAKE_VERSION)),)
# 'MAKEFLAGS += -rR' does not immediately become effective for GNU Make 3.x
# We need to invoke sub-make to avoid implicit rules in the top Makefile.
need-sub-make := 1
# Cancel implicit rules for this Makefile.
$(lastword $(MAKEFILE_LIST)): ;
endif

export abs_srctree abs_objtree
export sub_make_done := 1

ifeq ($(need-sub-make),1)

PHONY += $(MAKECMDGOALS) sub-make

$(filter-out _all sub-make $(lastword $(MAKEFILE_LIST)), $(MAKECMDGOALS)) _all: sub-make
	@:

# Invoke a second make in the output directory, passing relevant variables
sub-make:
	$(Q)$(MAKE) -C $(abs_objtree) -f $(abs_srctree)/Makefile $(MAKECMDGOALS)

endif # need-sub-make
endif # sub_make_done

# We process the rest of the Makefile if this is the final invocation of make
ifeq ($(need-sub-make),)

# Do not print "Entering directory ...",
# but we want to display it when entering to the output directory
# so that IDEs/editors are able to understand relative filenames.
MAKEFLAGS += --no-print-directory

# Call a source code checker (by default, "sparse") as part of the
# C compilation.
#
# Use 'make C=1' to enable checking of only re-compiled files.
# Use 'make C=2' to enable checking of *all* source files, regardless
# of whether they are re-compiled or not.
#
# See the file "Documentation/dev-tools/sparse.rst" for more details,
# including where to get the "sparse" utility.

ifeq ("$(origin C)", "command line")
  KBUILD_CHECKSRC = $(C)
endif
ifndef KBUILD_CHECKSRC
  KBUILD_CHECKSRC = 0
endif

# Use make M=dir or set the environment variable KBUILD_EXTMOD to specify the
# directory of external module to build. Setting M= takes precedence.
ifeq ("$(origin M)", "command line")
  KBUILD_EXTMOD := $(M)
endif

export KBUILD_CHECKSRC KBUILD_EXTMOD

extmod-prefix = $(if $(KBUILD_EXTMOD),$(KBUILD_EXTMOD)/)

ifeq ($(abs_srctree),$(abs_objtree))
        # building in the source tree
        srctree := .
	building_out_of_srctree :=
else
        ifeq ($(abs_srctree)/,$(dir $(abs_objtree)))
                # building in a subdirectory of the source tree
                srctree := ..
        else
                srctree := $(abs_srctree)
        endif
	building_out_of_srctree := 1
endif

ifneq ($(KBUILD_ABS_SRCTREE),)
srctree := $(abs_srctree)
endif

objtree		:= .
VPATH		:= $(srctree)

export building_out_of_srctree srctree objtree VPATH

# To make sure we do not include .config for any of the *config targets
# catch them early, and hand them over to scripts/kconfig/Makefile
# It is allowed to specify more targets when calling make, including
# mixing *config targets and build targets.
# For example 'make oldconfig all'.
# Detect when mixed targets is specified, and make a second invocation
# of make so .config is not included in this case either (for *config).

version_h := include/generated/uapi/linux/version.h
old_version_h := include/linux/version.h

clean-targets := %clean mrproper cleandocs
no-dot-config-targets := $(clean-targets) \
			 cscope gtags TAGS tags help% %docs check% coccicheck \
			 $(version_h) headers headers_% archheaders archscripts \
			 %asm-generic kernelversion %src-pkg
no-sync-config-targets := $(no-dot-config-targets) install %install \
			   kernelrelease
single-targets := %.a %.i %.ko %.lds %.ll %.lst %.mod %.o %.s %.symtypes %/

config-build	:=
mixed-build	:=
need-config	:= 1
may-sync-config	:= 1
single-build	:=

ifneq ($(filter $(no-dot-config-targets), $(MAKECMDGOALS)),)
	ifeq ($(filter-out $(no-dot-config-targets), $(MAKECMDGOALS)),)
		need-config :=
	endif
endif

ifneq ($(filter $(no-sync-config-targets), $(MAKECMDGOALS)),)
	ifeq ($(filter-out $(no-sync-config-targets), $(MAKECMDGOALS)),)
		may-sync-config :=
	endif
endif

ifneq ($(KBUILD_EXTMOD),)
	may-sync-config :=
endif

ifeq ($(KBUILD_EXTMOD),)
        ifneq ($(filter config %config,$(MAKECMDGOALS)),)
		config-build := 1
                ifneq ($(words $(MAKECMDGOALS)),1)
			mixed-build := 1
                endif
        endif
endif

# We cannot build single targets and the others at the same time
ifneq ($(filter $(single-targets), $(MAKECMDGOALS)),)
	single-build := 1
	ifneq ($(filter-out $(single-targets), $(MAKECMDGOALS)),)
		mixed-build := 1
	endif
endif

# For "make -j clean all", "make -j mrproper defconfig all", etc.
ifneq ($(filter $(clean-targets),$(MAKECMDGOALS)),)
        ifneq ($(filter-out $(clean-targets),$(MAKECMDGOALS)),)
		mixed-build := 1
        endif
endif

# install and modules_install need also be processed one by one
ifneq ($(filter install,$(MAKECMDGOALS)),)
        ifneq ($(filter modules_install,$(MAKECMDGOALS)),)
		mixed-build := 1
        endif
endif

ifdef mixed-build
# ===========================================================================
# We're called with mixed targets (*config and build targets).
# Handle them one by one.

PHONY += $(MAKECMDGOALS) __build_one_by_one

$(filter-out __build_one_by_one, $(MAKECMDGOALS)): __build_one_by_one
	@:

__build_one_by_one:
	$(Q)set -e; \
	for i in $(MAKECMDGOALS); do \
		$(MAKE) -f $(srctree)/Makefile $$i; \
	done

else # !mixed-build

include scripts/Kbuild.include

# Read KERNELRELEASE from include/config/kernel.release (if it exists)
KERNELRELEASE = $(shell cat include/config/kernel.release 2> /dev/null)
KERNELVERSION = $(VERSION)$(if $(PATCHLEVEL),.$(PATCHLEVEL)$(if $(SUBLEVEL),.$(SUBLEVEL)))$(EXTRAVERSION)
export VERSION PATCHLEVEL SUBLEVEL KERNELRELEASE KERNELVERSION

include scripts/subarch.include

# Cross compiling and selecting different set of gcc/bin-utils
# ---------------------------------------------------------------------------
#
# When performing cross compilation for other architectures ARCH shall be set
# to the target architecture. (See arch/* for the possibilities).
# ARCH can be set during invocation of make:
# make ARCH=ia64
# Another way is to have ARCH set in the environment.
# The default ARCH is the host where make is executed.

# CROSS_COMPILE specify the prefix used for all executables used
# during compilation. Only gcc and related bin-utils executables
# are prefixed with $(CROSS_COMPILE).
# CROSS_COMPILE can be set on the command line
# make CROSS_COMPILE=ia64-linux-
# Alternatively CROSS_COMPILE can be set in the environment.
# Default value for CROSS_COMPILE is not to prefix executables
# Note: Some architectures assign CROSS_COMPILE in their arch/*/Makefile
ARCH		?= $(SUBARCH)

# Architecture as present in compile.h
UTS_MACHINE 	:= $(ARCH)
SRCARCH 	:= $(ARCH)

# Additional ARCH settings for x86
ifeq ($(ARCH),i386)
        SRCARCH := x86
endif
ifeq ($(ARCH),x86_64)
        SRCARCH := x86
endif

# Additional ARCH settings for sparc
ifeq ($(ARCH),sparc32)
       SRCARCH := sparc
endif
ifeq ($(ARCH),sparc64)
       SRCARCH := sparc
endif

# Additional ARCH settings for sh
ifeq ($(ARCH),sh64)
       SRCARCH := sh
endif

KCONFIG_CONFIG	?= .config
export KCONFIG_CONFIG

# SHELL used by kbuild
CONFIG_SHELL := sh

HOST_LFS_CFLAGS := $(shell getconf LFS_CFLAGS 2>/dev/null)
HOST_LFS_LDFLAGS := $(shell getconf LFS_LDFLAGS 2>/dev/null)
HOST_LFS_LIBS := $(shell getconf LFS_LIBS 2>/dev/null)

ifneq ($(LLVM),)
HOSTCC	= clang
HOSTCXX	= clang++
else
HOSTCC	= gcc
HOSTCXX	= g++
endif
KBUILD_HOSTCFLAGS   := -Wall -Wmissing-prototypes -Wstrict-prototypes -O2 \
		-fomit-frame-pointer -std=gnu89 $(HOST_LFS_CFLAGS) \
		$(HOSTCFLAGS)
KBUILD_HOSTCXXFLAGS := -O2 $(HOST_LFS_CFLAGS) $(HOSTCXXFLAGS)
KBUILD_HOSTLDFLAGS  := $(HOST_LFS_LDFLAGS) $(HOSTLDFLAGS)
KBUILD_HOSTLDLIBS   := $(HOST_LFS_LIBS) $(HOSTLDLIBS)

# Make variables (CC, etc...)
CPP		= $(CC) -E
ifneq ($(LLVM),)
CC		= clang
LD		= ld.lld
AR		= llvm-ar
NM		= llvm-nm
OBJCOPY		= llvm-objcopy
OBJDUMP		= llvm-objdump
READELF		= llvm-readelf
OBJSIZE		= llvm-size
STRIP		= llvm-strip
else
CC		= $(CROSS_COMPILE)gcc
LD		= $(CROSS_COMPILE)ld
AR		= $(CROSS_COMPILE)ar
NM		= $(CROSS_COMPILE)nm
OBJCOPY		= $(CROSS_COMPILE)objcopy
OBJDUMP		= $(CROSS_COMPILE)objdump
READELF		= $(CROSS_COMPILE)readelf
OBJSIZE		= $(CROSS_COMPILE)size
STRIP		= $(CROSS_COMPILE)strip
endif
PAHOLE		= pahole
LEX		= flex
YACC		= bison
AWK		= awk
INSTALLKERNEL  := installkernel
DEPMOD		= /sbin/depmod
PERL		= perl
PYTHON		= python
PYTHON3		= python3
CHECK		= sparse
BASH		= bash
KGZIP		= gzip
KBZIP2		= bzip2
KLZOP		= lzop
LZMA		= lzma
LZ4		= lz4c
XZ		= xz

CHECKFLAGS     := -D__linux__ -Dlinux -D__STDC__ -Dunix -D__unix__ \
		  -Wbitwise -Wno-return-void -Wno-unknown-attribute $(CF)
NOSTDINC_FLAGS :=
CFLAGS_MODULE   =
AFLAGS_MODULE   =
LDFLAGS_MODULE  =
CFLAGS_KERNEL	=
AFLAGS_KERNEL	=
LDFLAGS_vmlinux =

# Use USERINCLUDE when you must reference the UAPI directories only.
USERINCLUDE    := \
		-I$(srctree)/arch/$(SRCARCH)/include/uapi \
		-I$(objtree)/arch/$(SRCARCH)/include/generated/uapi \
		-I$(srctree)/include/uapi \
		-I$(objtree)/include/generated/uapi \
                -include $(srctree)/include/linux/kconfig.h

# Use LINUXINCLUDE when you must reference the include/ directory.
# Needed to be compatible with the O= option
LINUXINCLUDE    := \
		-I$(srctree)/arch/$(SRCARCH)/include \
		-I$(objtree)/arch/$(SRCARCH)/include/generated \
		$(if $(building_out_of_srctree),-I$(srctree)/include) \
		-I$(objtree)/include \
		$(USERINCLUDE)

KBUILD_AFLAGS   := -D__ASSEMBLY__ -fno-PIE
KBUILD_CFLAGS   := -Wall -Wundef -Werror=strict-prototypes -Wno-trigraphs \
		   -fno-strict-aliasing -fno-common -fshort-wchar -fno-PIE \
		   -Werror=implicit-function-declaration -Werror=implicit-int \
		   -Wno-format-security \
		   -std=gnu89
KBUILD_CPPFLAGS := -D__KERNEL__
KBUILD_AFLAGS_KERNEL :=
KBUILD_CFLAGS_KERNEL :=
KBUILD_AFLAGS_MODULE  := -DMODULE
KBUILD_CFLAGS_MODULE  := -DMODULE
KBUILD_LDFLAGS_MODULE :=
export KBUILD_LDS_MODULE := $(srctree)/scripts/module-common.lds
KBUILD_LDFLAGS :=
GCC_PLUGINS_CFLAGS :=
CLANG_FLAGS :=

export ARCH SRCARCH CONFIG_SHELL BASH HOSTCC KBUILD_HOSTCFLAGS CROSS_COMPILE LD CC
export CPP AR NM STRIP OBJCOPY OBJDUMP OBJSIZE READELF PAHOLE LEX YACC AWK INSTALLKERNEL
export PERL PYTHON PYTHON3 CHECK CHECKFLAGS MAKE UTS_MACHINE HOSTCXX
export KGZIP KBZIP2 KLZOP LZMA LZ4 XZ
export KBUILD_HOSTCXXFLAGS KBUILD_HOSTLDFLAGS KBUILD_HOSTLDLIBS LDFLAGS_MODULE

export KBUILD_CPPFLAGS NOSTDINC_FLAGS LINUXINCLUDE OBJCOPYFLAGS KBUILD_LDFLAGS
export KBUILD_CFLAGS CFLAGS_KERNEL CFLAGS_MODULE
export CFLAGS_KASAN CFLAGS_KASAN_NOSANITIZE CFLAGS_UBSAN
export KBUILD_AFLAGS AFLAGS_KERNEL AFLAGS_MODULE
export KBUILD_AFLAGS_MODULE KBUILD_CFLAGS_MODULE KBUILD_LDFLAGS_MODULE
export KBUILD_AFLAGS_KERNEL KBUILD_CFLAGS_KERNEL

# Files to ignore in find ... statements

export RCS_FIND_IGNORE := \( -name SCCS -o -name BitKeeper -o -name .svn -o    \
			  -name CVS -o -name .pc -o -name .hg -o -name .git \) \
			  -prune -o
export RCS_TAR_IGNORE := --exclude SCCS --exclude BitKeeper --exclude .svn \
			 --exclude CVS --exclude .pc --exclude .hg --exclude .git

# ===========================================================================
# Rules shared between *config targets and build targets

# Basic helpers built in scripts/basic/
PHONY += scripts_basic
scripts_basic:
	$(Q)$(MAKE) $(build)=scripts/basic
	$(Q)rm -f .tmp_quiet_recordmcount

PHONY += outputmakefile
# Before starting out-of-tree build, make sure the source tree is clean.
# outputmakefile generates a Makefile in the output directory, if using a
# separate output directory. This allows convenient use of make in the
# output directory.
# At the same time when output Makefile generated, generate .gitignore to
# ignore whole output directory
outputmakefile:
ifdef building_out_of_srctree
	$(Q)if [ -f $(srctree)/.config -o \
		 -d $(srctree)/include/config -o \
		 -d $(srctree)/arch/$(SRCARCH)/include/generated ]; then \
		echo >&2 "***"; \
		echo >&2 "*** The source tree is not clean, please run 'make$(if $(findstring command line, $(origin ARCH)), ARCH=$(ARCH)) mrproper'"; \
		echo >&2 "*** in $(abs_srctree)";\
		echo >&2 "***"; \
		false; \
	fi
	$(Q)ln -fsn $(srctree) source
	$(Q)$(CONFIG_SHELL) $(srctree)/scripts/mkmakefile $(srctree)
	$(Q)test -e .gitignore || \
	{ echo "# this is build directory, ignore it"; echo "*"; } > .gitignore
endif

ifneq ($(shell $(CC) --version 2>&1 | head -n 1 | grep clang),)
ifneq ($(CROSS_COMPILE),)
CLANG_FLAGS	+= --target=$(notdir $(CROSS_COMPILE:%-=%))
GCC_TOOLCHAIN_DIR := $(dir $(shell which $(CROSS_COMPILE)elfedit))
CLANG_FLAGS	+= --prefix=$(GCC_TOOLCHAIN_DIR)$(notdir $(CROSS_COMPILE))
GCC_TOOLCHAIN	:= $(realpath $(GCC_TOOLCHAIN_DIR)/..)
endif
ifneq ($(GCC_TOOLCHAIN),)
CLANG_FLAGS	+= --gcc-toolchain=$(GCC_TOOLCHAIN)
endif
ifneq ($(LLVM_IAS),1)
CLANG_FLAGS	+= -no-integrated-as
endif
CLANG_FLAGS	+= -Werror=unknown-warning-option
KBUILD_CFLAGS	+= $(CLANG_FLAGS)
KBUILD_AFLAGS	+= $(CLANG_FLAGS)
export CLANG_FLAGS
endif

# The expansion should be delayed until arch/$(SRCARCH)/Makefile is included.
# Some architectures define CROSS_COMPILE in arch/$(SRCARCH)/Makefile.
# CC_VERSION_TEXT is referenced from Kconfig (so it needs export),
# and from include/config/auto.conf.cmd to detect the compiler upgrade.
CC_VERSION_TEXT = $(shell $(CC) --version 2>/dev/null | head -n 1)

ifdef config-build
# ===========================================================================
# *config targets only - make sure prerequisites are updated, and descend
# in scripts/kconfig to make the *config target

# Read arch specific Makefile to set KBUILD_DEFCONFIG as needed.
# KBUILD_DEFCONFIG may point out an alternative default configuration
# used for 'make defconfig'
include arch/$(SRCARCH)/Makefile
export KBUILD_DEFCONFIG KBUILD_KCONFIG CC_VERSION_TEXT

config: outputmakefile scripts_basic FORCE
	$(Q)$(MAKE) $(build)=scripts/kconfig $@

%config: outputmakefile scripts_basic FORCE
	$(Q)$(MAKE) $(build)=scripts/kconfig $@

else #!config-build
# ===========================================================================
# Build targets only - this includes vmlinux, arch specific targets, clean
# targets and others. In general all targets except *config targets.

# If building an external module we do not care about the all: rule
# but instead _all depend on modules
PHONY += all
ifeq ($(KBUILD_EXTMOD),)
_all: all
else
_all: modules
endif

# Decide whether to build built-in, modular, or both.
# Normally, just do built-in.

KBUILD_MODULES :=
KBUILD_BUILTIN := 1

# If we have only "make modules", don't compile built-in objects.
ifeq ($(MAKECMDGOALS),modules)
  KBUILD_BUILTIN :=
endif

# If we have "make <whatever> modules", compile modules
# in addition to whatever we do anyway.
# Just "make" or "make all" shall build modules as well

ifneq ($(filter all _all modules nsdeps,$(MAKECMDGOALS)),)
  KBUILD_MODULES := 1
endif

ifeq ($(MAKECMDGOALS),)
  KBUILD_MODULES := 1
endif

export KBUILD_MODULES KBUILD_BUILTIN

ifdef need-config
include include/config/auto.conf
endif

ifeq ($(KBUILD_EXTMOD),)
# Objects we will link into vmlinux / subdirs we need to visit
init-y		:= init/
drivers-y	:= drivers/ sound/
drivers-$(CONFIG_SAMPLES) += samples/
net-y		:= net/
libs-y		:= lib/
core-y		:= usr/
virt-y		:= virt/
endif # KBUILD_EXTMOD

# The all: target is the default when no target is given on the
# command line.
# This allow a user to issue only 'make' to build a kernel including modules
# Defaults to vmlinux, but the arch makefile usually adds further targets
all: vmlinux

CFLAGS_GCOV	:= -fprofile-arcs -ftest-coverage \
	$(call cc-option,-fno-tree-loop-im) \
	$(call cc-disable-warning,maybe-uninitialized,)
export CFLAGS_GCOV

# The arch Makefiles can override CC_FLAGS_FTRACE. We may also append it later.
ifdef CONFIG_FUNCTION_TRACER
  CC_FLAGS_FTRACE := -pg
endif

RETPOLINE_CFLAGS_GCC := -mindirect-branch=thunk-extern -mindirect-branch-register
RETPOLINE_VDSO_CFLAGS_GCC := -mindirect-branch=thunk-inline -mindirect-branch-register
RETPOLINE_CFLAGS_CLANG := -mretpoline-external-thunk
RETPOLINE_VDSO_CFLAGS_CLANG := -mretpoline
RETPOLINE_CFLAGS := $(call cc-option,$(RETPOLINE_CFLAGS_GCC),$(call cc-option,$(RETPOLINE_CFLAGS_CLANG)))
RETPOLINE_VDSO_CFLAGS := $(call cc-option,$(RETPOLINE_VDSO_CFLAGS_GCC),$(call cc-option,$(RETPOLINE_VDSO_CFLAGS_CLANG)))
export RETPOLINE_CFLAGS
export RETPOLINE_VDSO_CFLAGS

include arch/$(SRCARCH)/Makefile

ifdef need-config
ifdef may-sync-config
# Read in dependencies to all Kconfig* files, make sure to run syncconfig if
# changes are detected. This should be included after arch/$(SRCARCH)/Makefile
# because some architectures define CROSS_COMPILE there.
include include/config/auto.conf.cmd

$(KCONFIG_CONFIG):
	@echo >&2 '***'
	@echo >&2 '*** Configuration file "$@" not found!'
	@echo >&2 '***'
	@echo >&2 '*** Please run some configurator (e.g. "make oldconfig" or'
	@echo >&2 '*** "make menuconfig" or "make xconfig").'
	@echo >&2 '***'
	@/bin/false

# The actual configuration files used during the build are stored in
# include/generated/ and include/config/. Update them if .config is newer than
# include/config/auto.conf (which mirrors .config).
#
# This exploits the 'multi-target pattern rule' trick.
# The syncconfig should be executed only once to make all the targets.
%/auto.conf %/auto.conf.cmd %/tristate.conf: $(KCONFIG_CONFIG)
	$(Q)$(MAKE) -f $(srctree)/Makefile syncconfig
else # !may-sync-config
# External modules and some install targets need include/generated/autoconf.h
# and include/config/auto.conf but do not care if they are up-to-date.
# Use auto.conf to trigger the test
PHONY += include/config/auto.conf

include/config/auto.conf:
	$(Q)test -e include/generated/autoconf.h -a -e $@ || (		\
	echo >&2;							\
	echo >&2 "  ERROR: Kernel configuration is invalid.";		\
	echo >&2 "         include/generated/autoconf.h or $@ are missing.";\
	echo >&2 "         Run 'make oldconfig && make prepare' on kernel src to fix it.";	\
	echo >&2 ;							\
	/bin/false)

endif # may-sync-config
endif # need-config

KBUILD_CFLAGS	+= $(call cc-option,-fno-delete-null-pointer-checks,)
KBUILD_CFLAGS	+= $(call cc-disable-warning,frame-address,)
KBUILD_CFLAGS	+= $(call cc-disable-warning, format-truncation)
KBUILD_CFLAGS	+= $(call cc-disable-warning, format-overflow)
KBUILD_CFLAGS	+= $(call cc-disable-warning, address-of-packed-member)

ifdef CONFIG_CC_OPTIMIZE_FOR_PERFORMANCE
KBUILD_CFLAGS += -O2
else ifdef CONFIG_CC_OPTIMIZE_FOR_PERFORMANCE_O3
KBUILD_CFLAGS += -O3
else ifdef CONFIG_CC_OPTIMIZE_FOR_SIZE
KBUILD_CFLAGS += -Os
endif

# Tell gcc to never replace conditional load with a non-conditional one
KBUILD_CFLAGS	+= $(call cc-option,--param=allow-store-data-races=0)
KBUILD_CFLAGS	+= $(call cc-option,-fno-allow-store-data-races)

include scripts/Makefile.kcov
include scripts/Makefile.gcc-plugins

ifdef CONFIG_READABLE_ASM
# Disable optimizations that make assembler listings hard to read.
# reorder blocks reorders the control in the function
# ipa clone creates specialized cloned functions
# partial inlining inlines only parts of functions
KBUILD_CFLAGS += $(call cc-option,-fno-reorder-blocks,) \
                 $(call cc-option,-fno-ipa-cp-clone,) \
                 $(call cc-option,-fno-partial-inlining)
endif

ifneq ($(CONFIG_FRAME_WARN),0)
KBUILD_CFLAGS += $(call cc-option,-Wframe-larger-than=${CONFIG_FRAME_WARN})
endif

stackp-flags-$(CONFIG_CC_HAS_STACKPROTECTOR_NONE) := -fno-stack-protector
stackp-flags-$(CONFIG_STACKPROTECTOR)             := -fstack-protector
stackp-flags-$(CONFIG_STACKPROTECTOR_STRONG)      := -fstack-protector-strong

KBUILD_CFLAGS += $(stackp-flags-y)

ifdef CONFIG_CC_IS_CLANG
KBUILD_CPPFLAGS += -Qunused-arguments
KBUILD_CFLAGS += -Wno-format-invalid-specifier
KBUILD_CFLAGS += -Wno-gnu
# Quiet clang warning: comparison of unsigned expression < 0 is always false
KBUILD_CFLAGS += -Wno-tautological-compare
# CLANG uses a _MergedGlobals as optimization, but this breaks modpost, as the
# source of a reference will be _MergedGlobals and not on of the whitelisted names.
# See modpost pattern 2
KBUILD_CFLAGS += -mno-global-merge
else

# These warnings generated too much noise in a regular build.
# Use make W=1 to enable them (see scripts/Makefile.extrawarn)
KBUILD_CFLAGS += -Wno-unused-but-set-variable

# Warn about unmarked fall-throughs in switch statement.
# Disabled for clang while comment to attribute conversion happens and
# https://github.com/ClangBuiltLinux/linux/issues/636 is discussed.
KBUILD_CFLAGS += $(call cc-option,-Wimplicit-fallthrough,)
endif

KBUILD_CFLAGS += $(call cc-disable-warning, unused-const-variable)
ifdef CONFIG_FRAME_POINTER
KBUILD_CFLAGS	+= -fno-omit-frame-pointer -fno-optimize-sibling-calls
else
# Some targets (ARM with Thumb2, for example), can't be built with frame
# pointers.  For those, we don't have FUNCTION_TRACER automatically
# select FRAME_POINTER.  However, FUNCTION_TRACER adds -pg, and this is
# incompatible with -fomit-frame-pointer with current GCC, so we don't use
# -fomit-frame-pointer with FUNCTION_TRACER.
ifndef CONFIG_FUNCTION_TRACER
KBUILD_CFLAGS	+= -fomit-frame-pointer
endif
endif

# Initialize all stack variables with a pattern, if desired.
ifdef CONFIG_INIT_STACK_ALL
KBUILD_CFLAGS	+= -ftrivial-auto-var-init=pattern
endif

DEBUG_CFLAGS	:= $(call cc-option, -fno-var-tracking-assignments)

ifdef CONFIG_DEBUG_INFO
ifdef CONFIG_DEBUG_INFO_SPLIT
DEBUG_CFLAGS	+= -gsplit-dwarf
else
DEBUG_CFLAGS	+= -g
endif
KBUILD_AFLAGS	+= -Wa,-gdwarf-2
endif
ifdef CONFIG_DEBUG_INFO_DWARF4
DEBUG_CFLAGS	+= -gdwarf-4
endif

ifdef CONFIG_DEBUG_INFO_REDUCED
DEBUG_CFLAGS	+= $(call cc-option, -femit-struct-debug-baseonly) \
		   $(call cc-option,-fno-var-tracking)
endif

KBUILD_CFLAGS += $(DEBUG_CFLAGS)
export DEBUG_CFLAGS

ifdef CONFIG_FUNCTION_TRACER
ifdef CONFIG_FTRACE_MCOUNT_RECORD
  # gcc 5 supports generating the mcount tables directly
  ifeq ($(call cc-option-yn,-mrecord-mcount),y)
    CC_FLAGS_FTRACE	+= -mrecord-mcount
    export CC_USING_RECORD_MCOUNT := 1
  endif
  ifdef CONFIG_HAVE_NOP_MCOUNT
    ifeq ($(call cc-option-yn, -mnop-mcount),y)
      CC_FLAGS_FTRACE	+= -mnop-mcount
      CC_FLAGS_USING	+= -DCC_USING_NOP_MCOUNT
    endif
  endif
endif
ifdef CONFIG_HAVE_FENTRY
  ifeq ($(call cc-option-yn, -mfentry),y)
    CC_FLAGS_FTRACE	+= -mfentry
    CC_FLAGS_USING	+= -DCC_USING_FENTRY
  endif
endif
export CC_FLAGS_FTRACE
KBUILD_CFLAGS	+= $(CC_FLAGS_FTRACE) $(CC_FLAGS_USING)
KBUILD_AFLAGS	+= $(CC_FLAGS_USING)
ifdef CONFIG_DYNAMIC_FTRACE
	ifdef CONFIG_HAVE_C_RECORDMCOUNT
		BUILD_C_RECORDMCOUNT := y
		export BUILD_C_RECORDMCOUNT
	endif
endif
endif

# We trigger additional mismatches with less inlining
ifdef CONFIG_DEBUG_SECTION_MISMATCH
KBUILD_CFLAGS += $(call cc-option, -fno-inline-functions-called-once)
endif

ifdef CONFIG_LD_DEAD_CODE_DATA_ELIMINATION
KBUILD_CFLAGS_KERNEL += -ffunction-sections -fdata-sections
LDFLAGS_vmlinux += --gc-sections
endif

ifdef CONFIG_LIVEPATCH
KBUILD_CFLAGS += $(call cc-option, -flive-patching=inline-clone)
endif

# arch Makefile may override CC so keep this after arch Makefile is included
NOSTDINC_FLAGS += -nostdinc -isystem $(shell $(CC) -print-file-name=include)

# warn about C99 declaration after statement
KBUILD_CFLAGS += -Wdeclaration-after-statement

# Variable Length Arrays (VLAs) should not be used anywhere in the kernel
KBUILD_CFLAGS += -Wvla

# disable pointer signed / unsigned warnings in gcc 4.0
KBUILD_CFLAGS += -Wno-pointer-sign

# disable stringop warnings in gcc 8+
KBUILD_CFLAGS += $(call cc-disable-warning, stringop-truncation)

# We'll want to enable this eventually, but it's not going away for 5.7 at least
KBUILD_CFLAGS += $(call cc-disable-warning, zero-length-bounds)
KBUILD_CFLAGS += $(call cc-disable-warning, array-bounds)
KBUILD_CFLAGS += $(call cc-disable-warning, stringop-overflow)

# Another good warning that we'll want to enable eventually
KBUILD_CFLAGS += $(call cc-disable-warning, restrict)

# Enabled with W=2, disabled by default as noisy
KBUILD_CFLAGS += $(call cc-disable-warning, maybe-uninitialized)

# disable invalid "can't wrap" optimizations for signed / pointers
KBUILD_CFLAGS	+= $(call cc-option,-fno-strict-overflow)

# clang sets -fmerge-all-constants by default as optimization, but this
# is non-conforming behavior for C and in fact breaks the kernel, so we
# need to disable it here generally.
KBUILD_CFLAGS	+= $(call cc-option,-fno-merge-all-constants)

# for gcc -fno-merge-all-constants disables everything, but it is fine
# to have actual conforming behavior enabled.
KBUILD_CFLAGS	+= $(call cc-option,-fmerge-constants)

# Make sure -fstack-check isn't enabled (like gentoo apparently did)
KBUILD_CFLAGS  += $(call cc-option,-fno-stack-check,)

# conserve stack if available
KBUILD_CFLAGS   += $(call cc-option,-fconserve-stack)

# Prohibit date/time macros, which would make the build non-deterministic
KBUILD_CFLAGS   += $(call cc-option,-Werror=date-time)

# enforce correct pointer usage
KBUILD_CFLAGS   += $(call cc-option,-Werror=incompatible-pointer-types)

# Require designated initializers for all marked structures
KBUILD_CFLAGS   += $(call cc-option,-Werror=designated-init)

# change __FILE__ to the relative path from the srctree
KBUILD_CFLAGS	+= $(call cc-option,-fmacro-prefix-map=$(srctree)/=)

# ensure -fcf-protection is disabled when using retpoline as it is
# incompatible with -mindirect-branch=thunk-extern
ifdef CONFIG_RETPOLINE
KBUILD_CFLAGS += $(call cc-option,-fcf-protection=none)
endif

include scripts/Makefile.kasan
include scripts/Makefile.extrawarn
include scripts/Makefile.ubsan

# Add user supplied CPPFLAGS, AFLAGS and CFLAGS as the last assignments
KBUILD_CPPFLAGS += $(KCPPFLAGS)
KBUILD_AFLAGS   += $(KAFLAGS)
KBUILD_CFLAGS   += $(KCFLAGS)

KBUILD_LDFLAGS_MODULE += --build-id
LDFLAGS_vmlinux += --build-id

ifeq ($(CONFIG_STRIP_ASM_SYMS),y)
LDFLAGS_vmlinux	+= $(call ld-option, -X,)
endif

ifeq ($(CONFIG_RELR),y)
LDFLAGS_vmlinux	+= --pack-dyn-relocs=relr
endif

# make the checker run with the right architecture
CHECKFLAGS += --arch=$(ARCH)

# insure the checker run with the right endianness
CHECKFLAGS += $(if $(CONFIG_CPU_BIG_ENDIAN),-mbig-endian,-mlittle-endian)

# the checker needs the correct machine size
CHECKFLAGS += $(if $(CONFIG_64BIT),-m64,-m32)

# Default kernel image to build when no specific target is given.
# KBUILD_IMAGE may be overruled on the command line or
# set in the environment
# Also any assignments in arch/$(ARCH)/Makefile take precedence over
# this default value
export KBUILD_IMAGE ?= vmlinux

#
# INSTALL_PATH specifies where to place the updated kernel and system map
# images. Default is /boot, but you can set it to other values
export	INSTALL_PATH ?= /boot

#
# INSTALL_DTBS_PATH specifies a prefix for relocations required by build roots.
# Like INSTALL_MOD_PATH, it isn't defined in the Makefile, but can be passed as
# an argument if needed. Otherwise it defaults to the kernel install path
#
export INSTALL_DTBS_PATH ?= $(INSTALL_PATH)/dtbs/$(KERNELRELEASE)

#
# INSTALL_MOD_PATH specifies a prefix to MODLIB for module directory
# relocations required by build roots.  This is not defined in the
# makefile but the argument can be passed to make if needed.
#

MODLIB	= $(INSTALL_MOD_PATH)/lib/modules/$(KERNELRELEASE)
export MODLIB

#
# INSTALL_MOD_STRIP, if defined, will cause modules to be
# stripped after they are installed.  If INSTALL_MOD_STRIP is '1', then
# the default option --strip-debug will be used.  Otherwise,
# INSTALL_MOD_STRIP value will be used as the options to the strip command.

ifdef INSTALL_MOD_STRIP
ifeq ($(INSTALL_MOD_STRIP),1)
mod_strip_cmd = $(STRIP) --strip-debug
else
mod_strip_cmd = $(STRIP) $(INSTALL_MOD_STRIP)
endif # INSTALL_MOD_STRIP=1
else
mod_strip_cmd = true
endif # INSTALL_MOD_STRIP
export mod_strip_cmd

# CONFIG_MODULE_COMPRESS, if defined, will cause module to be compressed
# after they are installed in agreement with CONFIG_MODULE_COMPRESS_GZIP
# or CONFIG_MODULE_COMPRESS_XZ.

mod_compress_cmd = true
ifdef CONFIG_MODULE_COMPRESS
  ifdef CONFIG_MODULE_COMPRESS_GZIP
    mod_compress_cmd = $(KGZIP) -n -f
  endif # CONFIG_MODULE_COMPRESS_GZIP
  ifdef CONFIG_MODULE_COMPRESS_XZ
    mod_compress_cmd = $(XZ) -f
  endif # CONFIG_MODULE_COMPRESS_XZ
endif # CONFIG_MODULE_COMPRESS
export mod_compress_cmd

ifdef CONFIG_MODULE_SIG_ALL
$(eval $(call config_filename,MODULE_SIG_KEY))

mod_sign_cmd = scripts/sign-file $(CONFIG_MODULE_SIG_HASH) $(MODULE_SIG_KEY_SRCPREFIX)$(CONFIG_MODULE_SIG_KEY) certs/signing_key.x509
else
mod_sign_cmd = true
endif
export mod_sign_cmd

HOST_LIBELF_LIBS = $(shell pkg-config libelf --libs 2>/dev/null || echo -lelf)

ifdef CONFIG_STACK_VALIDATION
  has_libelf := $(call try-run,\
		echo "int main() {}" | $(HOSTCC) -xc -o /dev/null $(HOST_LIBELF_LIBS) -,1,0)
  ifeq ($(has_libelf),1)
    objtool_target := tools/objtool FORCE
  else
    SKIP_STACK_VALIDATION := 1
    export SKIP_STACK_VALIDATION
  endif
endif

PHONY += prepare0

export MODORDER := $(extmod-prefix)modules.order

ifeq ($(KBUILD_EXTMOD),)
core-y		+= kernel/ certs/ mm/ fs/ ipc/ security/ crypto/ block/

vmlinux-dirs	:= $(patsubst %/,%,$(filter %/, $(init-y) $(init-m) \
		     $(core-y) $(core-m) $(drivers-y) $(drivers-m) \
		     $(net-y) $(net-m) $(libs-y) $(libs-m) $(virt-y)))

vmlinux-alldirs	:= $(sort $(vmlinux-dirs) Documentation \
		     $(patsubst %/,%,$(filter %/, $(init-) $(core-) \
			$(drivers-) $(net-) $(libs-) $(virt-))))

build-dirs	:= $(vmlinux-dirs)
clean-dirs	:= $(vmlinux-alldirs)

init-y		:= $(patsubst %/, %/built-in.a, $(init-y))
core-y		:= $(patsubst %/, %/built-in.a, $(core-y))
drivers-y	:= $(patsubst %/, %/built-in.a, $(drivers-y))
net-y		:= $(patsubst %/, %/built-in.a, $(net-y))
libs-y1		:= $(patsubst %/, %/lib.a, $(libs-y))
libs-y2		:= $(patsubst %/, %/built-in.a, $(filter-out %.a, $(libs-y)))
virt-y		:= $(patsubst %/, %/built-in.a, $(virt-y))

# Externally visible symbols (used by link-vmlinux.sh)
export KBUILD_VMLINUX_OBJS := $(head-y) $(init-y) $(core-y) $(libs-y2) \
			      $(drivers-y) $(net-y) $(virt-y)
export KBUILD_VMLINUX_LIBS := $(libs-y1)
export KBUILD_LDS          := arch/$(SRCARCH)/kernel/vmlinux.lds
export LDFLAGS_vmlinux
# used by scripts/Makefile.package
export KBUILD_ALLDIRS := $(sort $(filter-out arch/%,$(vmlinux-alldirs)) LICENSES arch include scripts tools)

vmlinux-deps := $(KBUILD_LDS) $(KBUILD_VMLINUX_OBJS) $(KBUILD_VMLINUX_LIBS)

# Recurse until adjust_autoksyms.sh is satisfied
PHONY += autoksyms_recursive
ifdef CONFIG_TRIM_UNUSED_KSYMS
autoksyms_recursive: descend modules.order
	$(Q)$(CONFIG_SHELL) $(srctree)/scripts/adjust_autoksyms.sh \
	  "$(MAKE) -f $(srctree)/Makefile vmlinux"
endif

# For the kernel to actually contain only the needed exported symbols,
# we have to build modules as well to determine what those symbols are.
# (this can be evaluated only once include/config/auto.conf has been included)
ifdef CONFIG_TRIM_UNUSED_KSYMS
  KBUILD_MODULES := 1
endif

autoksyms_h := $(if $(CONFIG_TRIM_UNUSED_KSYMS), include/generated/autoksyms.h)

$(autoksyms_h):
	$(Q)mkdir -p $(dir $@)
	$(Q)touch $@

ARCH_POSTLINK := $(wildcard $(srctree)/arch/$(SRCARCH)/Makefile.postlink)

# Final link of vmlinux with optional arch pass after final link
cmd_link-vmlinux =                                                 \
	$(CONFIG_SHELL) $< $(LD) $(KBUILD_LDFLAGS) $(LDFLAGS_vmlinux) ;    \
	$(if $(ARCH_POSTLINK), $(MAKE) -f $(ARCH_POSTLINK) $@, true)

vmlinux: scripts/link-vmlinux.sh autoksyms_recursive $(vmlinux-deps) FORCE
	+$(call if_changed,link-vmlinux)

targets := vmlinux

# The actual objects are generated when descending,
# make sure no implicit rule kicks in
$(sort $(vmlinux-deps)): descend ;

filechk_kernel.release = \
	echo "$(KERNELVERSION)$$($(CONFIG_SHELL) $(srctree)/scripts/setlocalversion $(srctree))"

# Store (new) KERNELRELEASE string in include/config/kernel.release
include/config/kernel.release: FORCE
	$(call filechk,kernel.release)

# Additional helpers built in scripts/
# Carefully list dependencies so we do not try to build scripts twice
# in parallel
PHONY += scripts
scripts: scripts_basic scripts_dtc
	$(Q)$(MAKE) $(build)=$(@)

# Things we need to do before we recursively start building the kernel
# or the modules are listed in "prepare".
# A multi level approach is used. prepareN is processed before prepareN-1.
# archprepare is used in arch Makefiles and when processed asm symlink,
# version.h and scripts_basic is processed / created.

PHONY += prepare archprepare

archprepare: outputmakefile archheaders archscripts scripts include/config/kernel.release \
	asm-generic $(version_h) $(autoksyms_h) include/generated/utsrelease.h

prepare0: archprepare
	$(Q)$(MAKE) $(build)=scripts/mod
	$(Q)$(MAKE) $(build)=.

# All the preparing..
prepare: prepare0 prepare-objtool

# Support for using generic headers in asm-generic
asm-generic := -f $(srctree)/scripts/Makefile.asm-generic obj

PHONY += asm-generic uapi-asm-generic
asm-generic: uapi-asm-generic
	$(Q)$(MAKE) $(asm-generic)=arch/$(SRCARCH)/include/generated/asm \
	generic=include/asm-generic
uapi-asm-generic:
	$(Q)$(MAKE) $(asm-generic)=arch/$(SRCARCH)/include/generated/uapi/asm \
	generic=include/uapi/asm-generic

PHONY += prepare-objtool
prepare-objtool: $(objtool_target)
ifeq ($(SKIP_STACK_VALIDATION),1)
ifdef CONFIG_UNWINDER_ORC
	@echo "error: Cannot generate ORC metadata for CONFIG_UNWINDER_ORC=y, please install libelf-dev, libelf-devel or elfutils-libelf-devel" >&2
	@false
else
	@echo "warning: Cannot use CONFIG_STACK_VALIDATION=y, please install libelf-dev, libelf-devel or elfutils-libelf-devel" >&2
endif
endif

# Generate some files
# ---------------------------------------------------------------------------

# KERNELRELEASE can change from a few different places, meaning version.h
# needs to be updated, so this check is forced on all builds

uts_len := 64
define filechk_utsrelease.h
	if [ `echo -n "$(KERNELRELEASE)" | wc -c ` -gt $(uts_len) ]; then \
	  echo '"$(KERNELRELEASE)" exceeds $(uts_len) characters' >&2;    \
	  exit 1;                                                         \
	fi;                                                               \
	echo \#define UTS_RELEASE \"$(KERNELRELEASE)\"
endef

define filechk_version.h
	echo \#define LINUX_VERSION_CODE $(shell                         \
	expr $(VERSION) \* 65536 + 0$(PATCHLEVEL) \* 256 + 0$(SUBLEVEL)); \
	echo '#define KERNEL_VERSION(a,b,c) (((a) << 16) + ((b) << 8) + (c))'
endef

$(version_h): FORCE
	$(call filechk,version.h)
	$(Q)rm -f $(old_version_h)

include/generated/utsrelease.h: include/config/kernel.release FORCE
	$(call filechk,utsrelease.h)

PHONY += headerdep
headerdep:
	$(Q)find $(srctree)/include/ -name '*.h' | xargs --max-args 1 \
	$(srctree)/scripts/headerdep.pl -I$(srctree)/include

# ---------------------------------------------------------------------------
# Kernel headers

#Default location for installed headers
export INSTALL_HDR_PATH = $(objtree)/usr

quiet_cmd_headers_install = INSTALL $(INSTALL_HDR_PATH)/include
      cmd_headers_install = \
	mkdir -p $(INSTALL_HDR_PATH); \
	rsync -mrl --include='*/' --include='*\.h' --exclude='*' \
	usr/include $(INSTALL_HDR_PATH)

PHONY += headers_install
headers_install: headers
	$(call cmd,headers_install)

PHONY += archheaders archscripts

hdr-inst := -f $(srctree)/scripts/Makefile.headersinst obj

PHONY += headers
headers: $(version_h) scripts_unifdef uapi-asm-generic archheaders archscripts
	$(if $(wildcard $(srctree)/arch/$(SRCARCH)/include/uapi/asm/Kbuild),, \
	  $(error Headers not exportable for the $(SRCARCH) architecture))
	$(Q)$(MAKE) $(hdr-inst)=include/uapi
	$(Q)$(MAKE) $(hdr-inst)=arch/$(SRCARCH)/include/uapi

# Deprecated. It is no-op now.
PHONY += headers_check
headers_check:
	@:

ifdef CONFIG_HEADERS_INSTALL
prepare: headers
endif

PHONY += scripts_unifdef
scripts_unifdef: scripts_basic
	$(Q)$(MAKE) $(build)=scripts scripts/unifdef

# ---------------------------------------------------------------------------
# Kernel selftest

PHONY += kselftest
kselftest:
	$(Q)$(MAKE) -C $(srctree)/tools/testing/selftests run_tests

kselftest-%: FORCE
	$(Q)$(MAKE) -C $(srctree)/tools/testing/selftests $*

PHONY += kselftest-merge
kselftest-merge:
	$(if $(wildcard $(objtree)/.config),, $(error No .config exists, config your kernel first!))
	$(Q)find $(srctree)/tools/testing/selftests -name config | \
		xargs $(srctree)/scripts/kconfig/merge_config.sh -m $(objtree)/.config
	$(Q)$(MAKE) -f $(srctree)/Makefile olddefconfig

# ---------------------------------------------------------------------------
# Devicetree files

ifneq ($(wildcard $(srctree)/arch/$(SRCARCH)/boot/dts/),)
dtstree := arch/$(SRCARCH)/boot/dts
endif

ifneq ($(dtstree),)

%.dtb: include/config/kernel.release scripts_dtc
	$(Q)$(MAKE) $(build)=$(dtstree) $(dtstree)/$@

PHONY += dtbs dtbs_install dtbs_check
dtbs: include/config/kernel.release scripts_dtc
	$(Q)$(MAKE) $(build)=$(dtstree)

ifneq ($(filter dtbs_check, $(MAKECMDGOALS)),)
dtbs: dt_binding_check
endif

dtbs_check: export CHECK_DTBS=1
dtbs_check: dtbs

dtbs_install:
	$(Q)$(MAKE) $(dtbinst)=$(dtstree)

ifdef CONFIG_OF_EARLY_FLATTREE
all: dtbs
endif

endif

PHONY += scripts_dtc
scripts_dtc: scripts_basic
	$(Q)$(MAKE) $(build)=scripts/dtc

PHONY += dt_binding_check
dt_binding_check: scripts_dtc
	$(Q)$(MAKE) $(build)=Documentation/devicetree/bindings

# ---------------------------------------------------------------------------
# Modules

ifdef CONFIG_MODULES

# By default, build modules as well

all: modules

# When we're building modules with modversions, we need to consider
# the built-in objects during the descend as well, in order to
# make sure the checksums are up to date before we record them.
ifdef CONFIG_MODVERSIONS
  KBUILD_BUILTIN := 1
endif

# Build modules
#
# A module can be listed more than once in obj-m resulting in
# duplicate lines in modules.order files.  Those are removed
# using awk while concatenating to the final file.

PHONY += modules
modules: $(if $(KBUILD_BUILTIN),vmlinux) modules.order modules.builtin
	$(Q)$(MAKE) -f $(srctree)/scripts/Makefile.modpost
	$(Q)$(CONFIG_SHELL) $(srctree)/scripts/modules-check.sh

modules.order: descend
	$(Q)$(AWK) '!x[$$0]++' $(addsuffix /$@, $(build-dirs)) > $@

modbuiltin-dirs := $(addprefix _modbuiltin_, $(build-dirs))

modules.builtin: $(modbuiltin-dirs)
	$(Q)$(AWK) '!x[$$0]++' $(addsuffix /$@, $(build-dirs)) > $@

PHONY += $(modbuiltin-dirs)
# tristate.conf is not included from this Makefile. Add it as a prerequisite
# here to make it self-healing in case somebody accidentally removes it.
$(modbuiltin-dirs): include/config/tristate.conf
	$(Q)$(MAKE) $(modbuiltin)=$(patsubst _modbuiltin_%,%,$@)

# Target to prepare building external modules
PHONY += modules_prepare
modules_prepare: prepare

# Target to install modules
PHONY += modules_install
modules_install: _modinst_ _modinst_post

PHONY += _modinst_
_modinst_:
	@rm -rf $(MODLIB)/kernel
	@rm -f $(MODLIB)/source
	@mkdir -p $(MODLIB)/kernel
	@ln -s $(abspath $(srctree)) $(MODLIB)/source
	@if [ ! $(objtree) -ef  $(MODLIB)/build ]; then \
		rm -f $(MODLIB)/build ; \
		ln -s $(CURDIR) $(MODLIB)/build ; \
	fi
	@sed 's:^:kernel/:' modules.order > $(MODLIB)/modules.order
	@sed 's:^:kernel/:' modules.builtin > $(MODLIB)/modules.builtin
	@cp -f $(objtree)/modules.builtin.modinfo $(MODLIB)/
	$(Q)$(MAKE) -f $(srctree)/scripts/Makefile.modinst

# This depmod is only for convenience to give the initial
# boot a modules.dep even before / is mounted read-write.  However the
# boot script depmod is the master version.
PHONY += _modinst_post
_modinst_post: _modinst_
	$(call cmd,depmod)

ifeq ($(CONFIG_MODULE_SIG), y)
PHONY += modules_sign
modules_sign:
	$(Q)$(MAKE) -f $(srctree)/scripts/Makefile.modsign
endif

else # CONFIG_MODULES

# Modules not configured
# ---------------------------------------------------------------------------

PHONY += modules modules_install
modules modules_install:
	@echo >&2
	@echo >&2 "The present kernel configuration has modules disabled."
	@echo >&2 "Type 'make config' and enable loadable module support."
	@echo >&2 "Then build a kernel with module support enabled."
	@echo >&2
	@exit 1

endif # CONFIG_MODULES

###
# Cleaning is done on three levels.
# make clean     Delete most generated files
#                Leave enough to build external modules
# make mrproper  Delete the current configuration, and all generated files
# make distclean Remove editor backup files, patch leftover files and the like

# Directories & files removed with 'make clean'
CLEAN_DIRS  += include/ksym
CLEAN_FILES += modules.builtin.modinfo

# Directories & files removed with 'make mrproper'
MRPROPER_DIRS  += include/config include/generated          \
		  arch/$(SRCARCH)/include/generated .tmp_objdiff \
		  debian/ snap/ tar-install/
MRPROPER_FILES += .config .config.old .version \
		  Module.symvers \
		  signing_key.pem signing_key.priv signing_key.x509	\
		  x509.genkey extra_certificates signing_key.x509.keyid	\
		  signing_key.x509.signer vmlinux-gdb.py \
		  *.spec

# Directories & files removed with 'make distclean'
DISTCLEAN_DIRS  +=
DISTCLEAN_FILES += tags TAGS cscope* GPATH GTAGS GRTAGS GSYMS

# clean - Delete most, but leave enough to build external modules
#
clean: rm-dirs  := $(CLEAN_DIRS)
clean: rm-files := $(CLEAN_FILES)

PHONY += archclean vmlinuxclean

vmlinuxclean:
	$(Q)$(CONFIG_SHELL) $(srctree)/scripts/link-vmlinux.sh clean
	$(Q)$(if $(ARCH_POSTLINK), $(MAKE) -f $(ARCH_POSTLINK) clean)

clean: archclean vmlinuxclean

# mrproper - Delete all generated files, including .config
#
mrproper: rm-dirs  := $(wildcard $(MRPROPER_DIRS))
mrproper: rm-files := $(wildcard $(MRPROPER_FILES))
mrproper-dirs      := $(addprefix _mrproper_,scripts)

PHONY += $(mrproper-dirs) mrproper
$(mrproper-dirs):
	$(Q)$(MAKE) $(clean)=$(patsubst _mrproper_%,%,$@)

mrproper: clean $(mrproper-dirs)
	$(call cmd,rmdirs)
	$(call cmd,rmfiles)

# distclean
#
distclean: rm-dirs  := $(wildcard $(DISTCLEAN_DIRS))
distclean: rm-files := $(wildcard $(DISTCLEAN_FILES))

PHONY += distclean

distclean: mrproper
	$(call cmd,rmdirs)
	$(call cmd,rmfiles)
	@find $(srctree) $(RCS_FIND_IGNORE) \
		\( -name '*.orig' -o -name '*.rej' -o -name '*~' \
		-o -name '*.bak' -o -name '#*#' -o -name '*%' \
		-o -name 'core' \) \
		-type f -print | xargs rm -f


# Packaging of the kernel to various formats
# ---------------------------------------------------------------------------

%src-pkg: FORCE
	$(Q)$(MAKE) -f $(srctree)/scripts/Makefile.package $@
%pkg: include/config/kernel.release FORCE
	$(Q)$(MAKE) -f $(srctree)/scripts/Makefile.package $@

# Brief documentation of the typical targets used
# ---------------------------------------------------------------------------

boards := $(wildcard $(srctree)/arch/$(SRCARCH)/configs/*_defconfig)
boards := $(sort $(notdir $(boards)))
board-dirs := $(dir $(wildcard $(srctree)/arch/$(SRCARCH)/configs/*/*_defconfig))
board-dirs := $(sort $(notdir $(board-dirs:/=)))

PHONY += help
help:
	@echo  'Cleaning targets:'
	@echo  '  clean		  - Remove most generated files but keep the config and'
	@echo  '                    enough build support to build external modules'
	@echo  '  mrproper	  - Remove all generated files + config + various backup files'
	@echo  '  distclean	  - mrproper + remove editor backup and patch files'
	@echo  ''
	@echo  'Configuration targets:'
	@$(MAKE) -f $(srctree)/scripts/kconfig/Makefile help
	@echo  ''
	@echo  'Other generic targets:'
	@echo  '  all		  - Build all targets marked with [*]'
	@echo  '* vmlinux	  - Build the bare kernel'
	@echo  '* modules	  - Build all modules'
	@echo  '  modules_install - Install all modules to INSTALL_MOD_PATH (default: /)'
	@echo  '  dir/            - Build all files in dir and below'
	@echo  '  dir/file.[ois]  - Build specified target only'
	@echo  '  dir/file.ll     - Build the LLVM assembly file'
	@echo  '                    (requires compiler support for LLVM assembly generation)'
	@echo  '  dir/file.lst    - Build specified mixed source/assembly target only'
	@echo  '                    (requires a recent binutils and recent build (System.map))'
	@echo  '  dir/file.ko     - Build module including final link'
	@echo  '  modules_prepare - Set up for building external modules'
	@echo  '  tags/TAGS	  - Generate tags file for editors'
	@echo  '  cscope	  - Generate cscope index'
	@echo  '  gtags           - Generate GNU GLOBAL index'
	@echo  '  kernelrelease	  - Output the release version string (use with make -s)'
	@echo  '  kernelversion	  - Output the version stored in Makefile (use with make -s)'
	@echo  '  image_name	  - Output the image name (use with make -s)'
	@echo  '  headers_install - Install sanitised kernel headers to INSTALL_HDR_PATH'; \
	 echo  '                    (default: $(INSTALL_HDR_PATH))'; \
	 echo  ''
	@echo  'Static analysers:'
	@echo  '  checkstack      - Generate a list of stack hogs'
	@echo  '  namespacecheck  - Name space analysis on compiled kernel'
	@echo  '  versioncheck    - Sanity check on version.h usage'
	@echo  '  includecheck    - Check for duplicate included header files'
	@echo  '  export_report   - List the usages of all exported symbols'
	@echo  '  headerdep       - Detect inclusion cycles in headers'
	@echo  '  coccicheck      - Check with Coccinelle'
	@echo  ''
	@echo  'Tools:'
	@echo  '  nsdeps          - Generate missing symbol namespace dependencies'
	@echo  ''
	@echo  'Kernel selftest:'
	@echo  '  kselftest       - Build and run kernel selftest (run as root)'
	@echo  '                    Build, install, and boot kernel before'
	@echo  '                    running kselftest on it'
	@echo  '  kselftest-clean - Remove all generated kselftest files'
	@echo  '  kselftest-merge - Merge all the config dependencies of kselftest to existing'
	@echo  '                    .config.'
	@echo  ''
	@$(if $(dtstree), \
		echo 'Devicetree:'; \
		echo '* dtbs             - Build device tree blobs for enabled boards'; \
		echo '  dtbs_install     - Install dtbs to $(INSTALL_DTBS_PATH)'; \
		echo '  dt_binding_check - Validate device tree binding documents'; \
		echo '  dtbs_check       - Validate device tree source files';\
		echo '')

	@echo 'Userspace tools targets:'
	@echo '  use "make tools/help"'
	@echo '  or  "cd tools; make help"'
	@echo  ''
	@echo  'Kernel packaging:'
	@$(MAKE) -f $(srctree)/scripts/Makefile.package help
	@echo  ''
	@echo  'Documentation targets:'
	@$(MAKE) -f $(srctree)/Documentation/Makefile dochelp
	@echo  ''
	@echo  'Architecture specific targets ($(SRCARCH)):'
	@$(if $(archhelp),$(archhelp),\
		echo '  No architecture specific help defined for $(SRCARCH)')
	@echo  ''
	@$(if $(boards), \
		$(foreach b, $(boards), \
		printf "  %-24s - Build for %s\\n" $(b) $(subst _defconfig,,$(b));) \
		echo '')
	@$(if $(board-dirs), \
		$(foreach b, $(board-dirs), \
		printf "  %-16s - Show %s-specific targets\\n" help-$(b) $(b);) \
		printf "  %-16s - Show all of the above\\n" help-boards; \
		echo '')

	@echo  '  make V=0|1 [targets] 0 => quiet build (default), 1 => verbose build'
	@echo  '  make V=2   [targets] 2 => give reason for rebuild of target'
	@echo  '  make O=dir [targets] Locate all output files in "dir", including .config'
	@echo  '  make C=1   [targets] Check re-compiled c source with $$CHECK (sparse by default)'
	@echo  '  make C=2   [targets] Force check of all c source with $$CHECK'
	@echo  '  make RECORDMCOUNT_WARN=1 [targets] Warn about ignored mcount sections'
	@echo  '  make W=n   [targets] Enable extra build checks, n=1,2,3 where'
	@echo  '		1: warnings which may be relevant and do not occur too often'
	@echo  '		2: warnings which occur quite often but may still be relevant'
	@echo  '		3: more obscure warnings, can most likely be ignored'
	@echo  '		Multiple levels can be combined with W=12 or W=123'
	@echo  ''
	@echo  'Execute "make" or "make all" to build all targets marked with [*] '
	@echo  'For further info see the ./README file'


help-board-dirs := $(addprefix help-,$(board-dirs))

help-boards: $(help-board-dirs)

boards-per-dir = $(sort $(notdir $(wildcard $(srctree)/arch/$(SRCARCH)/configs/$*/*_defconfig)))

$(help-board-dirs): help-%:
	@echo  'Architecture specific targets ($(SRCARCH) $*):'
	@$(if $(boards-per-dir), \
		$(foreach b, $(boards-per-dir), \
		printf "  %-24s - Build for %s\\n" $*/$(b) $(subst _defconfig,,$(b));) \
		echo '')


# Documentation targets
# ---------------------------------------------------------------------------
DOC_TARGETS := xmldocs latexdocs pdfdocs htmldocs epubdocs cleandocs \
	       linkcheckdocs dochelp refcheckdocs
PHONY += $(DOC_TARGETS)
$(DOC_TARGETS):
	$(Q)$(MAKE) $(build)=Documentation $@

# Misc
# ---------------------------------------------------------------------------

PHONY += scripts_gdb
scripts_gdb: prepare0
	$(Q)$(MAKE) $(build)=scripts/gdb
	$(Q)ln -fsn $(abspath $(srctree)/scripts/gdb/vmlinux-gdb.py)

ifdef CONFIG_GDB_SCRIPTS
all: scripts_gdb
endif

else # KBUILD_EXTMOD

###
# External module support.
# When building external modules the kernel used as basis is considered
# read-only, and no consistency checks are made and the make
# system is not used on the basis kernel. If updates are required
# in the basis kernel ordinary make commands (without M=...) must
# be used.
#
# The following are the only valid targets when building external
# modules.
# make M=dir clean     Delete all automatically generated files
# make M=dir modules   Make all modules in specified dir
# make M=dir	       Same as 'make M=dir modules'
# make M=dir modules_install
#                      Install the modules built in the module directory
#                      Assumes install directory is already created

# We are always building modules
KBUILD_MODULES := 1

PHONY += $(objtree)/Module.symvers
$(objtree)/Module.symvers:
	@test -e $(objtree)/Module.symvers || ( \
	echo; \
	echo "  WARNING: Symbol version dump $(objtree)/Module.symvers"; \
	echo "           is missing; modules will have no dependencies and modversions."; \
	echo )

build-dirs := $(KBUILD_EXTMOD)
PHONY += modules
modules: descend $(objtree)/Module.symvers
	$(Q)$(MAKE) -f $(srctree)/scripts/Makefile.modpost

PHONY += modules_install
modules_install: _emodinst_ _emodinst_post

install-dir := $(if $(INSTALL_MOD_DIR),$(INSTALL_MOD_DIR),extra)
PHONY += _emodinst_
_emodinst_:
	$(Q)mkdir -p $(MODLIB)/$(install-dir)
	$(Q)$(MAKE) -f $(srctree)/scripts/Makefile.modinst

PHONY += _emodinst_post
_emodinst_post: _emodinst_
	$(call cmd,depmod)

clean-dirs := $(KBUILD_EXTMOD)
clean: rm-files := $(KBUILD_EXTMOD)/Module.symvers

PHONY += /
/:
	@echo >&2 '"$(MAKE) /" is no longer supported. Please use "$(MAKE) ./" instead.'

PHONY += help
help:
	@echo  '  Building external modules.'
	@echo  '  Syntax: make -C path/to/kernel/src M=$$PWD target'
	@echo  ''
	@echo  '  modules         - default target, build the module(s)'
	@echo  '  modules_install - install the module'
	@echo  '  clean           - remove generated files in module directory only'
	@echo  ''

PHONY += prepare
endif # KBUILD_EXTMOD

# Single targets
# ---------------------------------------------------------------------------
# To build individual files in subdirectories, you can do like this:
#
#   make foo/bar/baz.s
#
# The supported suffixes for single-target are listed in 'single-targets'
#
# To build only under specific subdirectories, you can do like this:
#
#   make foo/bar/baz/

ifdef single-build

# .ko is special because modpost is needed
single-ko := $(sort $(filter %.ko, $(MAKECMDGOALS)))
single-no-ko := $(sort $(patsubst %.ko,%.mod, $(MAKECMDGOALS)))

$(single-ko): single_modpost
	@:
$(single-no-ko): descend
	@:

ifeq ($(KBUILD_EXTMOD),)
# For the single build of in-tree modules, use a temporary file to avoid
# the situation of modules_install installing an invalid modules.order.
MODORDER := .modules.tmp
endif

PHONY += single_modpost
single_modpost: $(single-no-ko)
	$(Q){ $(foreach m, $(single-ko), echo $(extmod-prefix)$m;) } > $(MODORDER)
	$(Q)$(MAKE) -f $(srctree)/scripts/Makefile.modpost

KBUILD_MODULES := 1

export KBUILD_SINGLE_TARGETS := $(addprefix $(extmod-prefix), $(single-no-ko))

# trim unrelated directories
build-dirs := $(foreach d, $(build-dirs), \
			$(if $(filter $(d)/%, $(KBUILD_SINGLE_TARGETS)), $(d)))

endif

# Handle descending into subdirectories listed in $(build-dirs)
# Preset locale variables to speed up the build process. Limit locale
# tweaks to this spot to avoid wrong language settings when running
# make menuconfig etc.
# Error messages still appears in the original language
PHONY += descend $(build-dirs)
descend: $(build-dirs)
$(build-dirs): prepare
	$(Q)$(MAKE) $(build)=$@ \
	single-build=$(if $(filter-out $@/, $(single-no-ko)),1) \
	need-builtin=1 need-modorder=1

clean-dirs := $(addprefix _clean_, $(clean-dirs))
PHONY += $(clean-dirs) clean
$(clean-dirs):
	$(Q)$(MAKE) $(clean)=$(patsubst _clean_%,%,$@)

clean: $(clean-dirs)
	$(call cmd,rmdirs)
	$(call cmd,rmfiles)
	@find $(if $(KBUILD_EXTMOD), $(KBUILD_EXTMOD), .) $(RCS_FIND_IGNORE) \
		\( -name '*.[aios]' -o -name '*.ko' -o -name '.*.cmd' \
		-o -name '*.ko.*' \
		-o -name '*.dtb' -o -name '*.dtb.S' -o -name '*.dt.yaml' \
		-o -name '*.dwo' -o -name '*.lst' \
		-o -name '*.su' -o -name '*.mod' -o -name '*.ns_deps' \
		-o -name '.*.d' -o -name '.*.tmp' -o -name '*.mod.c' \
		-o -name '*.lex.c' -o -name '*.tab.[ch]' \
		-o -name '*.asn1.[ch]' \
		-o -name '*.symtypes' -o -name 'modules.order' \
		-o -name modules.builtin -o -name '.tmp_*.o.*' \
		-o -name '*.c.[012]*.*' \
		-o -name '*.ll' \
		-o -name '*.gcno' \) -type f -print | xargs rm -f

# Generate tags for editors
# ---------------------------------------------------------------------------
quiet_cmd_tags = GEN     $@
      cmd_tags = $(BASH) $(srctree)/scripts/tags.sh $@

tags TAGS cscope gtags: FORCE
	$(call cmd,tags)

# Script to generate missing namespace dependencies
# ---------------------------------------------------------------------------

PHONY += nsdeps

nsdeps: modules
	$(Q)$(MAKE) -f $(srctree)/scripts/Makefile.modpost nsdeps
	$(Q)$(CONFIG_SHELL) $(srctree)/scripts/$@

# Scripts to check various things for consistency
# ---------------------------------------------------------------------------

PHONY += includecheck versioncheck coccicheck namespacecheck export_report

includecheck:
	find $(srctree)/* $(RCS_FIND_IGNORE) \
		-name '*.[hcS]' -type f -print | sort \
		| xargs $(PERL) -w $(srctree)/scripts/checkincludes.pl

versioncheck:
	find $(srctree)/* $(RCS_FIND_IGNORE) \
		-name '*.[hcS]' -type f -print | sort \
		| xargs $(PERL) -w $(srctree)/scripts/checkversion.pl

coccicheck:
	$(Q)$(BASH) $(srctree)/scripts/$@

namespacecheck:
	$(PERL) $(srctree)/scripts/namespace.pl

export_report:
	$(PERL) $(srctree)/scripts/export_report.pl

PHONY += checkstack kernelrelease kernelversion image_name

# UML needs a little special treatment here.  It wants to use the host
# toolchain, so needs $(SUBARCH) passed to checkstack.pl.  Everyone
# else wants $(ARCH), including people doing cross-builds, which means
# that $(SUBARCH) doesn't work here.
ifeq ($(ARCH), um)
CHECKSTACK_ARCH := $(SUBARCH)
else
CHECKSTACK_ARCH := $(ARCH)
endif
checkstack:
	$(OBJDUMP) -d vmlinux $$(find . -name '*.ko') | \
	$(PERL) $(srctree)/scripts/checkstack.pl $(CHECKSTACK_ARCH)

kernelrelease:
	@echo "$(KERNELVERSION)$$($(CONFIG_SHELL) $(srctree)/scripts/setlocalversion $(srctree))"

kernelversion:
	@echo $(KERNELVERSION)

image_name:
	@echo $(KBUILD_IMAGE)

# Clear a bunch of variables before executing the submake

ifeq ($(quiet),silent_)
tools_silent=s
endif

tools/: FORCE
	$(Q)mkdir -p $(objtree)/tools
	$(Q)$(MAKE) LDFLAGS= MAKEFLAGS="$(tools_silent) $(filter --j% -j,$(MAKEFLAGS))" O=$(abspath $(objtree)) subdir=tools -C $(srctree)/tools/

tools/%: FORCE
	$(Q)mkdir -p $(objtree)/tools
	$(Q)$(MAKE) LDFLAGS= MAKEFLAGS="$(tools_silent) $(filter --j% -j,$(MAKEFLAGS))" O=$(abspath $(objtree)) subdir=tools -C $(srctree)/tools/ $*

# FIXME Should go into a make.lib or something
# ===========================================================================

quiet_cmd_rmdirs = $(if $(wildcard $(rm-dirs)),CLEAN   $(wildcard $(rm-dirs)))
      cmd_rmdirs = rm -rf $(rm-dirs)

quiet_cmd_rmfiles = $(if $(wildcard $(rm-files)),CLEAN   $(wildcard $(rm-files)))
      cmd_rmfiles = rm -f $(rm-files)

# Run depmod only if we have System.map and depmod is executable
quiet_cmd_depmod = DEPMOD  $(KERNELRELEASE)
      cmd_depmod = $(CONFIG_SHELL) $(srctree)/scripts/depmod.sh $(DEPMOD) \
                   $(KERNELRELEASE)

# read saved command lines for existing targets
existing-targets := $(wildcard $(sort $(targets)))

-include $(foreach f,$(existing-targets),$(dir $(f)).$(notdir $(f)).cmd)

endif # config-targets
endif # mixed-build
endif # need-sub-make

PHONY += FORCE
FORCE:

# Declare the contents of the PHONY variable as phony.  We keep that
# information in a variable so we can use it in if_changed and friends.
.PHONY: $(PHONY)<|MERGE_RESOLUTION|>--- conflicted
+++ resolved
@@ -1,13 +1,8 @@
 # SPDX-License-Identifier: GPL-2.0
 VERSION = 5
 PATCHLEVEL = 4
-<<<<<<< HEAD
-SUBLEVEL = 78
+SUBLEVEL = 79
 EXTRAVERSION = -linux4sam-2020.10-rc3
-=======
-SUBLEVEL = 79
-EXTRAVERSION =
->>>>>>> fc833461
 NAME = Kleptomaniac Octopus
 
 # *DOCUMENTATION*
