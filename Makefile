# SPDX-License-Identifier: GPL-2.0
VERSION = 5
PATCHLEVEL = 4
<<<<<<< HEAD
SUBLEVEL = 68
EXTRAVERSION = -linux4sam-2020.10-rc2
=======
SUBLEVEL = 69
EXTRAVERSION =
>>>>>>> a9518c1a
NAME = Kleptomaniac Octopus

# *DOCUMENTATION*
# To see a list of typical targets execute "make help"
# More info can be located in ./README
# Comments in this file are targeted only to the developer, do not
# expect to learn how to build the kernel reading this file.

# That's our default target when none is given on the command line
PHONY := _all
_all:

# We are using a recursive build, so we need to do a little thinking
# to get the ordering right.
#
# Most importantly: sub-Makefiles should only ever modify files in
# their own directory. If in some directory we have a dependency on
# a file in another dir (which doesn't happen often, but it's often
# unavoidable when linking the built-in.a targets which finally
# turn into vmlinux), we will call a sub make in that other dir, and
# after that we are sure that everything which is in that other dir
# is now up to date.
#
# The only cases where we need to modify files which have global
# effects are thus separated out and done before the recursive
# descending is started. They are now explicitly listed as the
# prepare rule.

ifneq ($(sub_make_done),1)

# Do not use make's built-in rules and variables
# (this increases performance and avoids hard-to-debug behaviour)
MAKEFLAGS += -rR

# Avoid funny character set dependencies
unexport LC_ALL
LC_COLLATE=C
LC_NUMERIC=C
export LC_COLLATE LC_NUMERIC

# Avoid interference with shell env settings
unexport GREP_OPTIONS

# Beautify output
# ---------------------------------------------------------------------------
#
# Normally, we echo the whole command before executing it. By making
# that echo $($(quiet)$(cmd)), we now have the possibility to set
# $(quiet) to choose other forms of output instead, e.g.
#
#         quiet_cmd_cc_o_c = Compiling $(RELDIR)/$@
#         cmd_cc_o_c       = $(CC) $(c_flags) -c -o $@ $<
#
# If $(quiet) is empty, the whole command will be printed.
# If it is set to "quiet_", only the short version will be printed.
# If it is set to "silent_", nothing will be printed at all, since
# the variable $(silent_cmd_cc_o_c) doesn't exist.
#
# A simple variant is to prefix commands with $(Q) - that's useful
# for commands that shall be hidden in non-verbose mode.
#
#	$(Q)ln $@ :<
#
# If KBUILD_VERBOSE equals 0 then the above command will be hidden.
# If KBUILD_VERBOSE equals 1 then the above command is displayed.
#
# To put more focus on warnings, be less verbose as default
# Use 'make V=1' to see the full commands

ifeq ("$(origin V)", "command line")
  KBUILD_VERBOSE = $(V)
endif
ifndef KBUILD_VERBOSE
  KBUILD_VERBOSE = 0
endif

ifeq ($(KBUILD_VERBOSE),1)
  quiet =
  Q =
else
  quiet=quiet_
  Q = @
endif

# If the user is running make -s (silent mode), suppress echoing of
# commands

ifneq ($(findstring s,$(filter-out --%,$(MAKEFLAGS))),)
  quiet=silent_
endif

export quiet Q KBUILD_VERBOSE

# Kbuild will save output files in the current working directory.
# This does not need to match to the root of the kernel source tree.
#
# For example, you can do this:
#
#  cd /dir/to/store/output/files; make -f /dir/to/kernel/source/Makefile
#
# If you want to save output files in a different location, there are
# two syntaxes to specify it.
#
# 1) O=
# Use "make O=dir/to/store/output/files/"
#
# 2) Set KBUILD_OUTPUT
# Set the environment variable KBUILD_OUTPUT to point to the output directory.
# export KBUILD_OUTPUT=dir/to/store/output/files/; make
#
# The O= assignment takes precedence over the KBUILD_OUTPUT environment
# variable.

# Do we want to change the working directory?
ifeq ("$(origin O)", "command line")
  KBUILD_OUTPUT := $(O)
endif

ifneq ($(KBUILD_OUTPUT),)
# Make's built-in functions such as $(abspath ...), $(realpath ...) cannot
# expand a shell special character '~'. We use a somewhat tedious way here.
abs_objtree := $(shell mkdir -p $(KBUILD_OUTPUT) && cd $(KBUILD_OUTPUT) && pwd)
$(if $(abs_objtree),, \
     $(error failed to create output directory "$(KBUILD_OUTPUT)"))

# $(realpath ...) resolves symlinks
abs_objtree := $(realpath $(abs_objtree))
else
abs_objtree := $(CURDIR)
endif # ifneq ($(KBUILD_OUTPUT),)

ifeq ($(abs_objtree),$(CURDIR))
# Suppress "Entering directory ..." unless we are changing the work directory.
MAKEFLAGS += --no-print-directory
else
need-sub-make := 1
endif

abs_srctree := $(realpath $(dir $(lastword $(MAKEFILE_LIST))))

ifneq ($(words $(subst :, ,$(abs_srctree))), 1)
$(error source directory cannot contain spaces or colons)
endif

ifneq ($(abs_srctree),$(abs_objtree))
# Look for make include files relative to root of kernel src
#
# This does not become effective immediately because MAKEFLAGS is re-parsed
# once after the Makefile is read. We need to invoke sub-make.
MAKEFLAGS += --include-dir=$(abs_srctree)
need-sub-make := 1
endif

ifneq ($(filter 3.%,$(MAKE_VERSION)),)
# 'MAKEFLAGS += -rR' does not immediately become effective for GNU Make 3.x
# We need to invoke sub-make to avoid implicit rules in the top Makefile.
need-sub-make := 1
# Cancel implicit rules for this Makefile.
$(lastword $(MAKEFILE_LIST)): ;
endif

export abs_srctree abs_objtree
export sub_make_done := 1

ifeq ($(need-sub-make),1)

PHONY += $(MAKECMDGOALS) sub-make

$(filter-out _all sub-make $(lastword $(MAKEFILE_LIST)), $(MAKECMDGOALS)) _all: sub-make
	@:

# Invoke a second make in the output directory, passing relevant variables
sub-make:
	$(Q)$(MAKE) -C $(abs_objtree) -f $(abs_srctree)/Makefile $(MAKECMDGOALS)

endif # need-sub-make
endif # sub_make_done

# We process the rest of the Makefile if this is the final invocation of make
ifeq ($(need-sub-make),)

# Do not print "Entering directory ...",
# but we want to display it when entering to the output directory
# so that IDEs/editors are able to understand relative filenames.
MAKEFLAGS += --no-print-directory

# Call a source code checker (by default, "sparse") as part of the
# C compilation.
#
# Use 'make C=1' to enable checking of only re-compiled files.
# Use 'make C=2' to enable checking of *all* source files, regardless
# of whether they are re-compiled or not.
#
# See the file "Documentation/dev-tools/sparse.rst" for more details,
# including where to get the "sparse" utility.

ifeq ("$(origin C)", "command line")
  KBUILD_CHECKSRC = $(C)
endif
ifndef KBUILD_CHECKSRC
  KBUILD_CHECKSRC = 0
endif

# Use make M=dir or set the environment variable KBUILD_EXTMOD to specify the
# directory of external module to build. Setting M= takes precedence.
ifeq ("$(origin M)", "command line")
  KBUILD_EXTMOD := $(M)
endif

export KBUILD_CHECKSRC KBUILD_EXTMOD

extmod-prefix = $(if $(KBUILD_EXTMOD),$(KBUILD_EXTMOD)/)

ifeq ($(abs_srctree),$(abs_objtree))
        # building in the source tree
        srctree := .
	building_out_of_srctree :=
else
        ifeq ($(abs_srctree)/,$(dir $(abs_objtree)))
                # building in a subdirectory of the source tree
                srctree := ..
        else
                srctree := $(abs_srctree)
        endif
	building_out_of_srctree := 1
endif

ifneq ($(KBUILD_ABS_SRCTREE),)
srctree := $(abs_srctree)
endif

objtree		:= .
VPATH		:= $(srctree)

export building_out_of_srctree srctree objtree VPATH

# To make sure we do not include .config for any of the *config targets
# catch them early, and hand them over to scripts/kconfig/Makefile
# It is allowed to specify more targets when calling make, including
# mixing *config targets and build targets.
# For example 'make oldconfig all'.
# Detect when mixed targets is specified, and make a second invocation
# of make so .config is not included in this case either (for *config).

version_h := include/generated/uapi/linux/version.h
old_version_h := include/linux/version.h

clean-targets := %clean mrproper cleandocs
no-dot-config-targets := $(clean-targets) \
			 cscope gtags TAGS tags help% %docs check% coccicheck \
			 $(version_h) headers headers_% archheaders archscripts \
			 %asm-generic kernelversion %src-pkg
no-sync-config-targets := $(no-dot-config-targets) install %install \
			   kernelrelease
single-targets := %.a %.i %.ko %.lds %.ll %.lst %.mod %.o %.s %.symtypes %/

config-build	:=
mixed-build	:=
need-config	:= 1
may-sync-config	:= 1
single-build	:=

ifneq ($(filter $(no-dot-config-targets), $(MAKECMDGOALS)),)
	ifeq ($(filter-out $(no-dot-config-targets), $(MAKECMDGOALS)),)
		need-config :=
	endif
endif

ifneq ($(filter $(no-sync-config-targets), $(MAKECMDGOALS)),)
	ifeq ($(filter-out $(no-sync-config-targets), $(MAKECMDGOALS)),)
		may-sync-config :=
	endif
endif

ifneq ($(KBUILD_EXTMOD),)
	may-sync-config :=
endif

ifeq ($(KBUILD_EXTMOD),)
        ifneq ($(filter config %config,$(MAKECMDGOALS)),)
		config-build := 1
                ifneq ($(words $(MAKECMDGOALS)),1)
			mixed-build := 1
                endif
        endif
endif

# We cannot build single targets and the others at the same time
ifneq ($(filter $(single-targets), $(MAKECMDGOALS)),)
	single-build := 1
	ifneq ($(filter-out $(single-targets), $(MAKECMDGOALS)),)
		mixed-build := 1
	endif
endif

# For "make -j clean all", "make -j mrproper defconfig all", etc.
ifneq ($(filter $(clean-targets),$(MAKECMDGOALS)),)
        ifneq ($(filter-out $(clean-targets),$(MAKECMDGOALS)),)
		mixed-build := 1
        endif
endif

# install and modules_install need also be processed one by one
ifneq ($(filter install,$(MAKECMDGOALS)),)
        ifneq ($(filter modules_install,$(MAKECMDGOALS)),)
		mixed-build := 1
        endif
endif

ifdef mixed-build
# ===========================================================================
# We're called with mixed targets (*config and build targets).
# Handle them one by one.

PHONY += $(MAKECMDGOALS) __build_one_by_one

$(filter-out __build_one_by_one, $(MAKECMDGOALS)): __build_one_by_one
	@:

__build_one_by_one:
	$(Q)set -e; \
	for i in $(MAKECMDGOALS); do \
		$(MAKE) -f $(srctree)/Makefile $$i; \
	done

else # !mixed-build

include scripts/Kbuild.include

# Read KERNELRELEASE from include/config/kernel.release (if it exists)
KERNELRELEASE = $(shell cat include/config/kernel.release 2> /dev/null)
KERNELVERSION = $(VERSION)$(if $(PATCHLEVEL),.$(PATCHLEVEL)$(if $(SUBLEVEL),.$(SUBLEVEL)))$(EXTRAVERSION)
export VERSION PATCHLEVEL SUBLEVEL KERNELRELEASE KERNELVERSION

include scripts/subarch.include

# Cross compiling and selecting different set of gcc/bin-utils
# ---------------------------------------------------------------------------
#
# When performing cross compilation for other architectures ARCH shall be set
# to the target architecture. (See arch/* for the possibilities).
# ARCH can be set during invocation of make:
# make ARCH=ia64
# Another way is to have ARCH set in the environment.
# The default ARCH is the host where make is executed.

# CROSS_COMPILE specify the prefix used for all executables used
# during compilation. Only gcc and related bin-utils executables
# are prefixed with $(CROSS_COMPILE).
# CROSS_COMPILE can be set on the command line
# make CROSS_COMPILE=ia64-linux-
# Alternatively CROSS_COMPILE can be set in the environment.
# Default value for CROSS_COMPILE is not to prefix executables
# Note: Some architectures assign CROSS_COMPILE in their arch/*/Makefile
ARCH		?= $(SUBARCH)

# Architecture as present in compile.h
UTS_MACHINE 	:= $(ARCH)
SRCARCH 	:= $(ARCH)

# Additional ARCH settings for x86
ifeq ($(ARCH),i386)
        SRCARCH := x86
endif
ifeq ($(ARCH),x86_64)
        SRCARCH := x86
endif

# Additional ARCH settings for sparc
ifeq ($(ARCH),sparc32)
       SRCARCH := sparc
endif
ifeq ($(ARCH),sparc64)
       SRCARCH := sparc
endif

# Additional ARCH settings for sh
ifeq ($(ARCH),sh64)
       SRCARCH := sh
endif

KCONFIG_CONFIG	?= .config
export KCONFIG_CONFIG

# SHELL used by kbuild
CONFIG_SHELL := sh

HOST_LFS_CFLAGS := $(shell getconf LFS_CFLAGS 2>/dev/null)
HOST_LFS_LDFLAGS := $(shell getconf LFS_LDFLAGS 2>/dev/null)
HOST_LFS_LIBS := $(shell getconf LFS_LIBS 2>/dev/null)

ifneq ($(LLVM),)
HOSTCC	= clang
HOSTCXX	= clang++
else
HOSTCC	= gcc
HOSTCXX	= g++
endif
KBUILD_HOSTCFLAGS   := -Wall -Wmissing-prototypes -Wstrict-prototypes -O2 \
		-fomit-frame-pointer -std=gnu89 $(HOST_LFS_CFLAGS) \
		$(HOSTCFLAGS)
KBUILD_HOSTCXXFLAGS := -O2 $(HOST_LFS_CFLAGS) $(HOSTCXXFLAGS)
KBUILD_HOSTLDFLAGS  := $(HOST_LFS_LDFLAGS) $(HOSTLDFLAGS)
KBUILD_HOSTLDLIBS   := $(HOST_LFS_LIBS) $(HOSTLDLIBS)

# Make variables (CC, etc...)
CPP		= $(CC) -E
ifneq ($(LLVM),)
CC		= clang
LD		= ld.lld
AR		= llvm-ar
NM		= llvm-nm
OBJCOPY		= llvm-objcopy
OBJDUMP		= llvm-objdump
READELF		= llvm-readelf
OBJSIZE		= llvm-size
STRIP		= llvm-strip
else
CC		= $(CROSS_COMPILE)gcc
LD		= $(CROSS_COMPILE)ld
AR		= $(CROSS_COMPILE)ar
NM		= $(CROSS_COMPILE)nm
OBJCOPY		= $(CROSS_COMPILE)objcopy
OBJDUMP		= $(CROSS_COMPILE)objdump
READELF		= $(CROSS_COMPILE)readelf
OBJSIZE		= $(CROSS_COMPILE)size
STRIP		= $(CROSS_COMPILE)strip
endif
PAHOLE		= pahole
LEX		= flex
YACC		= bison
AWK		= awk
INSTALLKERNEL  := installkernel
DEPMOD		= /sbin/depmod
PERL		= perl
PYTHON		= python
PYTHON3		= python3
CHECK		= sparse
BASH		= bash
KGZIP		= gzip
KBZIP2		= bzip2
KLZOP		= lzop
LZMA		= lzma
LZ4		= lz4c
XZ		= xz

CHECKFLAGS     := -D__linux__ -Dlinux -D__STDC__ -Dunix -D__unix__ \
		  -Wbitwise -Wno-return-void -Wno-unknown-attribute $(CF)
NOSTDINC_FLAGS :=
CFLAGS_MODULE   =
AFLAGS_MODULE   =
LDFLAGS_MODULE  =
CFLAGS_KERNEL	=
AFLAGS_KERNEL	=
LDFLAGS_vmlinux =

# Use USERINCLUDE when you must reference the UAPI directories only.
USERINCLUDE    := \
		-I$(srctree)/arch/$(SRCARCH)/include/uapi \
		-I$(objtree)/arch/$(SRCARCH)/include/generated/uapi \
		-I$(srctree)/include/uapi \
		-I$(objtree)/include/generated/uapi \
                -include $(srctree)/include/linux/kconfig.h

# Use LINUXINCLUDE when you must reference the include/ directory.
# Needed to be compatible with the O= option
LINUXINCLUDE    := \
		-I$(srctree)/arch/$(SRCARCH)/include \
		-I$(objtree)/arch/$(SRCARCH)/include/generated \
		$(if $(building_out_of_srctree),-I$(srctree)/include) \
		-I$(objtree)/include \
		$(USERINCLUDE)

KBUILD_AFLAGS   := -D__ASSEMBLY__ -fno-PIE
KBUILD_CFLAGS   := -Wall -Wundef -Werror=strict-prototypes -Wno-trigraphs \
		   -fno-strict-aliasing -fno-common -fshort-wchar -fno-PIE \
		   -Werror=implicit-function-declaration -Werror=implicit-int \
		   -Wno-format-security \
		   -std=gnu89
KBUILD_CPPFLAGS := -D__KERNEL__
KBUILD_AFLAGS_KERNEL :=
KBUILD_CFLAGS_KERNEL :=
KBUILD_AFLAGS_MODULE  := -DMODULE
KBUILD_CFLAGS_MODULE  := -DMODULE
KBUILD_LDFLAGS_MODULE :=
export KBUILD_LDS_MODULE := $(srctree)/scripts/module-common.lds
KBUILD_LDFLAGS :=
GCC_PLUGINS_CFLAGS :=
CLANG_FLAGS :=

export ARCH SRCARCH CONFIG_SHELL BASH HOSTCC KBUILD_HOSTCFLAGS CROSS_COMPILE LD CC
export CPP AR NM STRIP OBJCOPY OBJDUMP OBJSIZE READELF PAHOLE LEX YACC AWK INSTALLKERNEL
export PERL PYTHON PYTHON3 CHECK CHECKFLAGS MAKE UTS_MACHINE HOSTCXX
export KGZIP KBZIP2 KLZOP LZMA LZ4 XZ
export KBUILD_HOSTCXXFLAGS KBUILD_HOSTLDFLAGS KBUILD_HOSTLDLIBS LDFLAGS_MODULE

export KBUILD_CPPFLAGS NOSTDINC_FLAGS LINUXINCLUDE OBJCOPYFLAGS KBUILD_LDFLAGS
export KBUILD_CFLAGS CFLAGS_KERNEL CFLAGS_MODULE
export CFLAGS_KASAN CFLAGS_KASAN_NOSANITIZE CFLAGS_UBSAN
export KBUILD_AFLAGS AFLAGS_KERNEL AFLAGS_MODULE
export KBUILD_AFLAGS_MODULE KBUILD_CFLAGS_MODULE KBUILD_LDFLAGS_MODULE
export KBUILD_AFLAGS_KERNEL KBUILD_CFLAGS_KERNEL

# Files to ignore in find ... statements

export RCS_FIND_IGNORE := \( -name SCCS -o -name BitKeeper -o -name .svn -o    \
			  -name CVS -o -name .pc -o -name .hg -o -name .git \) \
			  -prune -o
export RCS_TAR_IGNORE := --exclude SCCS --exclude BitKeeper --exclude .svn \
			 --exclude CVS --exclude .pc --exclude .hg --exclude .git

# ===========================================================================
# Rules shared between *config targets and build targets

# Basic helpers built in scripts/basic/
PHONY += scripts_basic
scripts_basic:
	$(Q)$(MAKE) $(build)=scripts/basic
	$(Q)rm -f .tmp_quiet_recordmcount

PHONY += outputmakefile
# Before starting out-of-tree build, make sure the source tree is clean.
# outputmakefile generates a Makefile in the output directory, if using a
# separate output directory. This allows convenient use of make in the
# output directory.
# At the same time when output Makefile generated, generate .gitignore to
# ignore whole output directory
outputmakefile:
ifdef building_out_of_srctree
	$(Q)if [ -f $(srctree)/.config -o \
		 -d $(srctree)/include/config -o \
		 -d $(srctree)/arch/$(SRCARCH)/include/generated ]; then \
		echo >&2 "***"; \
		echo >&2 "*** The source tree is not clean, please run 'make$(if $(findstring command line, $(origin ARCH)), ARCH=$(ARCH)) mrproper'"; \
		echo >&2 "*** in $(abs_srctree)";\
		echo >&2 "***"; \
		false; \
	fi
	$(Q)ln -fsn $(srctree) source
	$(Q)$(CONFIG_SHELL) $(srctree)/scripts/mkmakefile $(srctree)
	$(Q)test -e .gitignore || \
	{ echo "# this is build directory, ignore it"; echo "*"; } > .gitignore
endif

ifneq ($(shell $(CC) --version 2>&1 | head -n 1 | grep clang),)
ifneq ($(CROSS_COMPILE),)
CLANG_FLAGS	+= --target=$(notdir $(CROSS_COMPILE:%-=%))
GCC_TOOLCHAIN_DIR := $(dir $(shell which $(CROSS_COMPILE)elfedit))
CLANG_FLAGS	+= --prefix=$(GCC_TOOLCHAIN_DIR)$(notdir $(CROSS_COMPILE))
GCC_TOOLCHAIN	:= $(realpath $(GCC_TOOLCHAIN_DIR)/..)
endif
ifneq ($(GCC_TOOLCHAIN),)
CLANG_FLAGS	+= --gcc-toolchain=$(GCC_TOOLCHAIN)
endif
ifneq ($(LLVM_IAS),1)
CLANG_FLAGS	+= -no-integrated-as
endif
CLANG_FLAGS	+= -Werror=unknown-warning-option
KBUILD_CFLAGS	+= $(CLANG_FLAGS)
KBUILD_AFLAGS	+= $(CLANG_FLAGS)
export CLANG_FLAGS
endif

# The expansion should be delayed until arch/$(SRCARCH)/Makefile is included.
# Some architectures define CROSS_COMPILE in arch/$(SRCARCH)/Makefile.
# CC_VERSION_TEXT is referenced from Kconfig (so it needs export),
# and from include/config/auto.conf.cmd to detect the compiler upgrade.
CC_VERSION_TEXT = $(shell $(CC) --version 2>/dev/null | head -n 1)

ifdef config-build
# ===========================================================================
# *config targets only - make sure prerequisites are updated, and descend
# in scripts/kconfig to make the *config target

# Read arch specific Makefile to set KBUILD_DEFCONFIG as needed.
# KBUILD_DEFCONFIG may point out an alternative default configuration
# used for 'make defconfig'
include arch/$(SRCARCH)/Makefile
export KBUILD_DEFCONFIG KBUILD_KCONFIG CC_VERSION_TEXT

config: outputmakefile scripts_basic FORCE
	$(Q)$(MAKE) $(build)=scripts/kconfig $@

%config: outputmakefile scripts_basic FORCE
	$(Q)$(MAKE) $(build)=scripts/kconfig $@

else #!config-build
# ===========================================================================
# Build targets only - this includes vmlinux, arch specific targets, clean
# targets and others. In general all targets except *config targets.

# If building an external module we do not care about the all: rule
# but instead _all depend on modules
PHONY += all
ifeq ($(KBUILD_EXTMOD),)
_all: all
else
_all: modules
endif

# Decide whether to build built-in, modular, or both.
# Normally, just do built-in.

KBUILD_MODULES :=
KBUILD_BUILTIN := 1

# If we have only "make modules", don't compile built-in objects.
ifeq ($(MAKECMDGOALS),modules)
  KBUILD_BUILTIN :=
endif

# If we have "make <whatever> modules", compile modules
# in addition to whatever we do anyway.
# Just "make" or "make all" shall build modules as well

ifneq ($(filter all _all modules nsdeps,$(MAKECMDGOALS)),)
  KBUILD_MODULES := 1
endif

ifeq ($(MAKECMDGOALS),)
  KBUILD_MODULES := 1
endif

export KBUILD_MODULES KBUILD_BUILTIN

ifdef need-config
include include/config/auto.conf
endif

ifeq ($(KBUILD_EXTMOD),)
# Objects we will link into vmlinux / subdirs we need to visit
init-y		:= init/
drivers-y	:= drivers/ sound/
drivers-$(CONFIG_SAMPLES) += samples/
net-y		:= net/
libs-y		:= lib/
core-y		:= usr/
virt-y		:= virt/
endif # KBUILD_EXTMOD

# The all: target is the default when no target is given on the
# command line.
# This allow a user to issue only 'make' to build a kernel including modules
# Defaults to vmlinux, but the arch makefile usually adds further targets
all: vmlinux

CFLAGS_GCOV	:= -fprofile-arcs -ftest-coverage \
	$(call cc-option,-fno-tree-loop-im) \
	$(call cc-disable-warning,maybe-uninitialized,)
export CFLAGS_GCOV

# The arch Makefiles can override CC_FLAGS_FTRACE. We may also append it later.
ifdef CONFIG_FUNCTION_TRACER
  CC_FLAGS_FTRACE := -pg
endif

RETPOLINE_CFLAGS_GCC := -mindirect-branch=thunk-extern -mindirect-branch-register
RETPOLINE_VDSO_CFLAGS_GCC := -mindirect-branch=thunk-inline -mindirect-branch-register
RETPOLINE_CFLAGS_CLANG := -mretpoline-external-thunk
RETPOLINE_VDSO_CFLAGS_CLANG := -mretpoline
RETPOLINE_CFLAGS := $(call cc-option,$(RETPOLINE_CFLAGS_GCC),$(call cc-option,$(RETPOLINE_CFLAGS_CLANG)))
RETPOLINE_VDSO_CFLAGS := $(call cc-option,$(RETPOLINE_VDSO_CFLAGS_GCC),$(call cc-option,$(RETPOLINE_VDSO_CFLAGS_CLANG)))
export RETPOLINE_CFLAGS
export RETPOLINE_VDSO_CFLAGS

include arch/$(SRCARCH)/Makefile

ifdef need-config
ifdef may-sync-config
# Read in dependencies to all Kconfig* files, make sure to run syncconfig if
# changes are detected. This should be included after arch/$(SRCARCH)/Makefile
# because some architectures define CROSS_COMPILE there.
include include/config/auto.conf.cmd

$(KCONFIG_CONFIG):
	@echo >&2 '***'
	@echo >&2 '*** Configuration file "$@" not found!'
	@echo >&2 '***'
	@echo >&2 '*** Please run some configurator (e.g. "make oldconfig" or'
	@echo >&2 '*** "make menuconfig" or "make xconfig").'
	@echo >&2 '***'
	@/bin/false

# The actual configuration files used during the build are stored in
# include/generated/ and include/config/. Update them if .config is newer than
# include/config/auto.conf (which mirrors .config).
#
# This exploits the 'multi-target pattern rule' trick.
# The syncconfig should be executed only once to make all the targets.
%/auto.conf %/auto.conf.cmd %/tristate.conf: $(KCONFIG_CONFIG)
	$(Q)$(MAKE) -f $(srctree)/Makefile syncconfig
else # !may-sync-config
# External modules and some install targets need include/generated/autoconf.h
# and include/config/auto.conf but do not care if they are up-to-date.
# Use auto.conf to trigger the test
PHONY += include/config/auto.conf

include/config/auto.conf:
	$(Q)test -e include/generated/autoconf.h -a -e $@ || (		\
	echo >&2;							\
	echo >&2 "  ERROR: Kernel configuration is invalid.";		\
	echo >&2 "         include/generated/autoconf.h or $@ are missing.";\
	echo >&2 "         Run 'make oldconfig && make prepare' on kernel src to fix it.";	\
	echo >&2 ;							\
	/bin/false)

endif # may-sync-config
endif # need-config

KBUILD_CFLAGS	+= $(call cc-option,-fno-delete-null-pointer-checks,)
KBUILD_CFLAGS	+= $(call cc-disable-warning,frame-address,)
KBUILD_CFLAGS	+= $(call cc-disable-warning, format-truncation)
KBUILD_CFLAGS	+= $(call cc-disable-warning, format-overflow)
KBUILD_CFLAGS	+= $(call cc-disable-warning, address-of-packed-member)

ifdef CONFIG_CC_OPTIMIZE_FOR_PERFORMANCE
KBUILD_CFLAGS += -O2
else ifdef CONFIG_CC_OPTIMIZE_FOR_PERFORMANCE_O3
KBUILD_CFLAGS += -O3
else ifdef CONFIG_CC_OPTIMIZE_FOR_SIZE
KBUILD_CFLAGS += -Os
endif

# Tell gcc to never replace conditional load with a non-conditional one
KBUILD_CFLAGS	+= $(call cc-option,--param=allow-store-data-races=0)
KBUILD_CFLAGS	+= $(call cc-option,-fno-allow-store-data-races)

include scripts/Makefile.kcov
include scripts/Makefile.gcc-plugins

ifdef CONFIG_READABLE_ASM
# Disable optimizations that make assembler listings hard to read.
# reorder blocks reorders the control in the function
# ipa clone creates specialized cloned functions
# partial inlining inlines only parts of functions
KBUILD_CFLAGS += $(call cc-option,-fno-reorder-blocks,) \
                 $(call cc-option,-fno-ipa-cp-clone,) \
                 $(call cc-option,-fno-partial-inlining)
endif

ifneq ($(CONFIG_FRAME_WARN),0)
KBUILD_CFLAGS += $(call cc-option,-Wframe-larger-than=${CONFIG_FRAME_WARN})
endif

stackp-flags-$(CONFIG_CC_HAS_STACKPROTECTOR_NONE) := -fno-stack-protector
stackp-flags-$(CONFIG_STACKPROTECTOR)             := -fstack-protector
stackp-flags-$(CONFIG_STACKPROTECTOR_STRONG)      := -fstack-protector-strong

KBUILD_CFLAGS += $(stackp-flags-y)

ifdef CONFIG_CC_IS_CLANG
KBUILD_CPPFLAGS += -Qunused-arguments
KBUILD_CFLAGS += -Wno-format-invalid-specifier
KBUILD_CFLAGS += -Wno-gnu
# Quiet clang warning: comparison of unsigned expression < 0 is always false
KBUILD_CFLAGS += -Wno-tautological-compare
# CLANG uses a _MergedGlobals as optimization, but this breaks modpost, as the
# source of a reference will be _MergedGlobals and not on of the whitelisted names.
# See modpost pattern 2
KBUILD_CFLAGS += -mno-global-merge
else

# These warnings generated too much noise in a regular build.
# Use make W=1 to enable them (see scripts/Makefile.extrawarn)
KBUILD_CFLAGS += -Wno-unused-but-set-variable

# Warn about unmarked fall-throughs in switch statement.
# Disabled for clang while comment to attribute conversion happens and
# https://github.com/ClangBuiltLinux/linux/issues/636 is discussed.
KBUILD_CFLAGS += $(call cc-option,-Wimplicit-fallthrough,)
endif

KBUILD_CFLAGS += $(call cc-disable-warning, unused-const-variable)
ifdef CONFIG_FRAME_POINTER
KBUILD_CFLAGS	+= -fno-omit-frame-pointer -fno-optimize-sibling-calls
else
# Some targets (ARM with Thumb2, for example), can't be built with frame
# pointers.  For those, we don't have FUNCTION_TRACER automatically
# select FRAME_POINTER.  However, FUNCTION_TRACER adds -pg, and this is
# incompatible with -fomit-frame-pointer with current GCC, so we don't use
# -fomit-frame-pointer with FUNCTION_TRACER.
ifndef CONFIG_FUNCTION_TRACER
KBUILD_CFLAGS	+= -fomit-frame-pointer
endif
endif

# Initialize all stack variables with a pattern, if desired.
ifdef CONFIG_INIT_STACK_ALL
KBUILD_CFLAGS	+= -ftrivial-auto-var-init=pattern
endif

DEBUG_CFLAGS	:= $(call cc-option, -fno-var-tracking-assignments)

ifdef CONFIG_DEBUG_INFO
ifdef CONFIG_DEBUG_INFO_SPLIT
DEBUG_CFLAGS	+= -gsplit-dwarf
else
DEBUG_CFLAGS	+= -g
endif
KBUILD_AFLAGS	+= -Wa,-gdwarf-2
endif
ifdef CONFIG_DEBUG_INFO_DWARF4
DEBUG_CFLAGS	+= -gdwarf-4
endif

ifdef CONFIG_DEBUG_INFO_REDUCED
DEBUG_CFLAGS	+= $(call cc-option, -femit-struct-debug-baseonly) \
		   $(call cc-option,-fno-var-tracking)
endif

KBUILD_CFLAGS += $(DEBUG_CFLAGS)
export DEBUG_CFLAGS

ifdef CONFIG_FUNCTION_TRACER
ifdef CONFIG_FTRACE_MCOUNT_RECORD
  # gcc 5 supports generating the mcount tables directly
  ifeq ($(call cc-option-yn,-mrecord-mcount),y)
    CC_FLAGS_FTRACE	+= -mrecord-mcount
    export CC_USING_RECORD_MCOUNT := 1
  endif
  ifdef CONFIG_HAVE_NOP_MCOUNT
    ifeq ($(call cc-option-yn, -mnop-mcount),y)
      CC_FLAGS_FTRACE	+= -mnop-mcount
      CC_FLAGS_USING	+= -DCC_USING_NOP_MCOUNT
    endif
  endif
endif
ifdef CONFIG_HAVE_FENTRY
  ifeq ($(call cc-option-yn, -mfentry),y)
    CC_FLAGS_FTRACE	+= -mfentry
    CC_FLAGS_USING	+= -DCC_USING_FENTRY
  endif
endif
export CC_FLAGS_FTRACE
KBUILD_CFLAGS	+= $(CC_FLAGS_FTRACE) $(CC_FLAGS_USING)
KBUILD_AFLAGS	+= $(CC_FLAGS_USING)
ifdef CONFIG_DYNAMIC_FTRACE
	ifdef CONFIG_HAVE_C_RECORDMCOUNT
		BUILD_C_RECORDMCOUNT := y
		export BUILD_C_RECORDMCOUNT
	endif
endif
endif

# We trigger additional mismatches with less inlining
ifdef CONFIG_DEBUG_SECTION_MISMATCH
KBUILD_CFLAGS += $(call cc-option, -fno-inline-functions-called-once)
endif

ifdef CONFIG_LD_DEAD_CODE_DATA_ELIMINATION
KBUILD_CFLAGS_KERNEL += -ffunction-sections -fdata-sections
LDFLAGS_vmlinux += --gc-sections
endif

ifdef CONFIG_LIVEPATCH
KBUILD_CFLAGS += $(call cc-option, -flive-patching=inline-clone)
endif

# arch Makefile may override CC so keep this after arch Makefile is included
NOSTDINC_FLAGS += -nostdinc -isystem $(shell $(CC) -print-file-name=include)

# warn about C99 declaration after statement
KBUILD_CFLAGS += -Wdeclaration-after-statement

# Variable Length Arrays (VLAs) should not be used anywhere in the kernel
KBUILD_CFLAGS += -Wvla

# disable pointer signed / unsigned warnings in gcc 4.0
KBUILD_CFLAGS += -Wno-pointer-sign

# disable stringop warnings in gcc 8+
KBUILD_CFLAGS += $(call cc-disable-warning, stringop-truncation)

# We'll want to enable this eventually, but it's not going away for 5.7 at least
KBUILD_CFLAGS += $(call cc-disable-warning, zero-length-bounds)
KBUILD_CFLAGS += $(call cc-disable-warning, array-bounds)
KBUILD_CFLAGS += $(call cc-disable-warning, stringop-overflow)

# Another good warning that we'll want to enable eventually
KBUILD_CFLAGS += $(call cc-disable-warning, restrict)

# Enabled with W=2, disabled by default as noisy
KBUILD_CFLAGS += $(call cc-disable-warning, maybe-uninitialized)

# disable invalid "can't wrap" optimizations for signed / pointers
KBUILD_CFLAGS	+= $(call cc-option,-fno-strict-overflow)

# clang sets -fmerge-all-constants by default as optimization, but this
# is non-conforming behavior for C and in fact breaks the kernel, so we
# need to disable it here generally.
KBUILD_CFLAGS	+= $(call cc-option,-fno-merge-all-constants)

# for gcc -fno-merge-all-constants disables everything, but it is fine
# to have actual conforming behavior enabled.
KBUILD_CFLAGS	+= $(call cc-option,-fmerge-constants)

# Make sure -fstack-check isn't enabled (like gentoo apparently did)
KBUILD_CFLAGS  += $(call cc-option,-fno-stack-check,)

# conserve stack if available
KBUILD_CFLAGS   += $(call cc-option,-fconserve-stack)

# Prohibit date/time macros, which would make the build non-deterministic
KBUILD_CFLAGS   += $(call cc-option,-Werror=date-time)

# enforce correct pointer usage
KBUILD_CFLAGS   += $(call cc-option,-Werror=incompatible-pointer-types)

# Require designated initializers for all marked structures
KBUILD_CFLAGS   += $(call cc-option,-Werror=designated-init)

# change __FILE__ to the relative path from the srctree
KBUILD_CFLAGS	+= $(call cc-option,-fmacro-prefix-map=$(srctree)/=)

# ensure -fcf-protection is disabled when using retpoline as it is
# incompatible with -mindirect-branch=thunk-extern
ifdef CONFIG_RETPOLINE
KBUILD_CFLAGS += $(call cc-option,-fcf-protection=none)
endif

include scripts/Makefile.kasan
include scripts/Makefile.extrawarn
include scripts/Makefile.ubsan

# Add user supplied CPPFLAGS, AFLAGS and CFLAGS as the last assignments
KBUILD_CPPFLAGS += $(KCPPFLAGS)
KBUILD_AFLAGS   += $(KAFLAGS)
KBUILD_CFLAGS   += $(KCFLAGS)

KBUILD_LDFLAGS_MODULE += --build-id
LDFLAGS_vmlinux += --build-id

ifeq ($(CONFIG_STRIP_ASM_SYMS),y)
LDFLAGS_vmlinux	+= $(call ld-option, -X,)
endif

ifeq ($(CONFIG_RELR),y)
LDFLAGS_vmlinux	+= --pack-dyn-relocs=relr
endif

# make the checker run with the right architecture
CHECKFLAGS += --arch=$(ARCH)

# insure the checker run with the right endianness
CHECKFLAGS += $(if $(CONFIG_CPU_BIG_ENDIAN),-mbig-endian,-mlittle-endian)

# the checker needs the correct machine size
CHECKFLAGS += $(if $(CONFIG_64BIT),-m64,-m32)

# Default kernel image to build when no specific target is given.
# KBUILD_IMAGE may be overruled on the command line or
# set in the environment
# Also any assignments in arch/$(ARCH)/Makefile take precedence over
# this default value
export KBUILD_IMAGE ?= vmlinux

#
# INSTALL_PATH specifies where to place the updated kernel and system map
# images. Default is /boot, but you can set it to other values
export	INSTALL_PATH ?= /boot

#
# INSTALL_DTBS_PATH specifies a prefix for relocations required by build roots.
# Like INSTALL_MOD_PATH, it isn't defined in the Makefile, but can be passed as
# an argument if needed. Otherwise it defaults to the kernel install path
#
export INSTALL_DTBS_PATH ?= $(INSTALL_PATH)/dtbs/$(KERNELRELEASE)

#
# INSTALL_MOD_PATH specifies a prefix to MODLIB for module directory
# relocations required by build roots.  This is not defined in the
# makefile but the argument can be passed to make if needed.
#

MODLIB	= $(INSTALL_MOD_PATH)/lib/modules/$(KERNELRELEASE)
export MODLIB

#
# INSTALL_MOD_STRIP, if defined, will cause modules to be
# stripped after they are installed.  If INSTALL_MOD_STRIP is '1', then
# the default option --strip-debug will be used.  Otherwise,
# INSTALL_MOD_STRIP value will be used as the options to the strip command.

ifdef INSTALL_MOD_STRIP
ifeq ($(INSTALL_MOD_STRIP),1)
mod_strip_cmd = $(STRIP) --strip-debug
else
mod_strip_cmd = $(STRIP) $(INSTALL_MOD_STRIP)
endif # INSTALL_MOD_STRIP=1
else
mod_strip_cmd = true
endif # INSTALL_MOD_STRIP
export mod_strip_cmd

# CONFIG_MODULE_COMPRESS, if defined, will cause module to be compressed
# after they are installed in agreement with CONFIG_MODULE_COMPRESS_GZIP
# or CONFIG_MODULE_COMPRESS_XZ.

mod_compress_cmd = true
ifdef CONFIG_MODULE_COMPRESS
  ifdef CONFIG_MODULE_COMPRESS_GZIP
    mod_compress_cmd = $(KGZIP) -n -f
  endif # CONFIG_MODULE_COMPRESS_GZIP
  ifdef CONFIG_MODULE_COMPRESS_XZ
    mod_compress_cmd = $(XZ) -f
  endif # CONFIG_MODULE_COMPRESS_XZ
endif # CONFIG_MODULE_COMPRESS
export mod_compress_cmd

ifdef CONFIG_MODULE_SIG_ALL
$(eval $(call config_filename,MODULE_SIG_KEY))

mod_sign_cmd = scripts/sign-file $(CONFIG_MODULE_SIG_HASH) $(MODULE_SIG_KEY_SRCPREFIX)$(CONFIG_MODULE_SIG_KEY) certs/signing_key.x509
else
mod_sign_cmd = true
endif
export mod_sign_cmd

HOST_LIBELF_LIBS = $(shell pkg-config libelf --libs 2>/dev/null || echo -lelf)

ifdef CONFIG_STACK_VALIDATION
  has_libelf := $(call try-run,\
		echo "int main() {}" | $(HOSTCC) -xc -o /dev/null $(HOST_LIBELF_LIBS) -,1,0)
  ifeq ($(has_libelf),1)
    objtool_target := tools/objtool FORCE
  else
    SKIP_STACK_VALIDATION := 1
    export SKIP_STACK_VALIDATION
  endif
endif

PHONY += prepare0

export MODORDER := $(extmod-prefix)modules.order

ifeq ($(KBUILD_EXTMOD),)
core-y		+= kernel/ certs/ mm/ fs/ ipc/ security/ crypto/ block/

vmlinux-dirs	:= $(patsubst %/,%,$(filter %/, $(init-y) $(init-m) \
		     $(core-y) $(core-m) $(drivers-y) $(drivers-m) \
		     $(net-y) $(net-m) $(libs-y) $(libs-m) $(virt-y)))

vmlinux-alldirs	:= $(sort $(vmlinux-dirs) Documentation \
		     $(patsubst %/,%,$(filter %/, $(init-) $(core-) \
			$(drivers-) $(net-) $(libs-) $(virt-))))

build-dirs	:= $(vmlinux-dirs)
clean-dirs	:= $(vmlinux-alldirs)

init-y		:= $(patsubst %/, %/built-in.a, $(init-y))
core-y		:= $(patsubst %/, %/built-in.a, $(core-y))
drivers-y	:= $(patsubst %/, %/built-in.a, $(drivers-y))
net-y		:= $(patsubst %/, %/built-in.a, $(net-y))
libs-y1		:= $(patsubst %/, %/lib.a, $(libs-y))
libs-y2		:= $(patsubst %/, %/built-in.a, $(filter-out %.a, $(libs-y)))
virt-y		:= $(patsubst %/, %/built-in.a, $(virt-y))

# Externally visible symbols (used by link-vmlinux.sh)
export KBUILD_VMLINUX_OBJS := $(head-y) $(init-y) $(core-y) $(libs-y2) \
			      $(drivers-y) $(net-y) $(virt-y)
export KBUILD_VMLINUX_LIBS := $(libs-y1)
export KBUILD_LDS          := arch/$(SRCARCH)/kernel/vmlinux.lds
export LDFLAGS_vmlinux
# used by scripts/Makefile.package
export KBUILD_ALLDIRS := $(sort $(filter-out arch/%,$(vmlinux-alldirs)) LICENSES arch include scripts tools)

vmlinux-deps := $(KBUILD_LDS) $(KBUILD_VMLINUX_OBJS) $(KBUILD_VMLINUX_LIBS)

# Recurse until adjust_autoksyms.sh is satisfied
PHONY += autoksyms_recursive
ifdef CONFIG_TRIM_UNUSED_KSYMS
autoksyms_recursive: descend modules.order
	$(Q)$(CONFIG_SHELL) $(srctree)/scripts/adjust_autoksyms.sh \
	  "$(MAKE) -f $(srctree)/Makefile vmlinux"
endif

# For the kernel to actually contain only the needed exported symbols,
# we have to build modules as well to determine what those symbols are.
# (this can be evaluated only once include/config/auto.conf has been included)
ifdef CONFIG_TRIM_UNUSED_KSYMS
  KBUILD_MODULES := 1
endif

autoksyms_h := $(if $(CONFIG_TRIM_UNUSED_KSYMS), include/generated/autoksyms.h)

$(autoksyms_h):
	$(Q)mkdir -p $(dir $@)
	$(Q)touch $@

ARCH_POSTLINK := $(wildcard $(srctree)/arch/$(SRCARCH)/Makefile.postlink)

# Final link of vmlinux with optional arch pass after final link
cmd_link-vmlinux =                                                 \
	$(CONFIG_SHELL) $< $(LD) $(KBUILD_LDFLAGS) $(LDFLAGS_vmlinux) ;    \
	$(if $(ARCH_POSTLINK), $(MAKE) -f $(ARCH_POSTLINK) $@, true)

vmlinux: scripts/link-vmlinux.sh autoksyms_recursive $(vmlinux-deps) FORCE
	+$(call if_changed,link-vmlinux)

targets := vmlinux

# The actual objects are generated when descending,
# make sure no implicit rule kicks in
$(sort $(vmlinux-deps)): descend ;

filechk_kernel.release = \
	echo "$(KERNELVERSION)$$($(CONFIG_SHELL) $(srctree)/scripts/setlocalversion $(srctree))"

# Store (new) KERNELRELEASE string in include/config/kernel.release
include/config/kernel.release: FORCE
	$(call filechk,kernel.release)

# Additional helpers built in scripts/
# Carefully list dependencies so we do not try to build scripts twice
# in parallel
PHONY += scripts
scripts: scripts_basic scripts_dtc
	$(Q)$(MAKE) $(build)=$(@)

# Things we need to do before we recursively start building the kernel
# or the modules are listed in "prepare".
# A multi level approach is used. prepareN is processed before prepareN-1.
# archprepare is used in arch Makefiles and when processed asm symlink,
# version.h and scripts_basic is processed / created.

PHONY += prepare archprepare

archprepare: outputmakefile archheaders archscripts scripts include/config/kernel.release \
	asm-generic $(version_h) $(autoksyms_h) include/generated/utsrelease.h

prepare0: archprepare
	$(Q)$(MAKE) $(build)=scripts/mod
	$(Q)$(MAKE) $(build)=.

# All the preparing..
prepare: prepare0 prepare-objtool

# Support for using generic headers in asm-generic
asm-generic := -f $(srctree)/scripts/Makefile.asm-generic obj

PHONY += asm-generic uapi-asm-generic
asm-generic: uapi-asm-generic
	$(Q)$(MAKE) $(asm-generic)=arch/$(SRCARCH)/include/generated/asm \
	generic=include/asm-generic
uapi-asm-generic:
	$(Q)$(MAKE) $(asm-generic)=arch/$(SRCARCH)/include/generated/uapi/asm \
	generic=include/uapi/asm-generic

PHONY += prepare-objtool
prepare-objtool: $(objtool_target)
ifeq ($(SKIP_STACK_VALIDATION),1)
ifdef CONFIG_UNWINDER_ORC
	@echo "error: Cannot generate ORC metadata for CONFIG_UNWINDER_ORC=y, please install libelf-dev, libelf-devel or elfutils-libelf-devel" >&2
	@false
else
	@echo "warning: Cannot use CONFIG_STACK_VALIDATION=y, please install libelf-dev, libelf-devel or elfutils-libelf-devel" >&2
endif
endif

# Generate some files
# ---------------------------------------------------------------------------

# KERNELRELEASE can change from a few different places, meaning version.h
# needs to be updated, so this check is forced on all builds

uts_len := 64
define filechk_utsrelease.h
	if [ `echo -n "$(KERNELRELEASE)" | wc -c ` -gt $(uts_len) ]; then \
	  echo '"$(KERNELRELEASE)" exceeds $(uts_len) characters' >&2;    \
	  exit 1;                                                         \
	fi;                                                               \
	echo \#define UTS_RELEASE \"$(KERNELRELEASE)\"
endef

define filechk_version.h
	echo \#define LINUX_VERSION_CODE $(shell                         \
	expr $(VERSION) \* 65536 + 0$(PATCHLEVEL) \* 256 + 0$(SUBLEVEL)); \
	echo '#define KERNEL_VERSION(a,b,c) (((a) << 16) + ((b) << 8) + (c))'
endef

$(version_h): FORCE
	$(call filechk,version.h)
	$(Q)rm -f $(old_version_h)

include/generated/utsrelease.h: include/config/kernel.release FORCE
	$(call filechk,utsrelease.h)

PHONY += headerdep
headerdep:
	$(Q)find $(srctree)/include/ -name '*.h' | xargs --max-args 1 \
	$(srctree)/scripts/headerdep.pl -I$(srctree)/include

# ---------------------------------------------------------------------------
# Kernel headers

#Default location for installed headers
export INSTALL_HDR_PATH = $(objtree)/usr

quiet_cmd_headers_install = INSTALL $(INSTALL_HDR_PATH)/include
      cmd_headers_install = \
	mkdir -p $(INSTALL_HDR_PATH); \
	rsync -mrl --include='*/' --include='*\.h' --exclude='*' \
	usr/include $(INSTALL_HDR_PATH)

PHONY += headers_install
headers_install: headers
	$(call cmd,headers_install)

PHONY += archheaders archscripts

hdr-inst := -f $(srctree)/scripts/Makefile.headersinst obj

PHONY += headers
headers: $(version_h) scripts_unifdef uapi-asm-generic archheaders archscripts
	$(if $(wildcard $(srctree)/arch/$(SRCARCH)/include/uapi/asm/Kbuild),, \
	  $(error Headers not exportable for the $(SRCARCH) architecture))
	$(Q)$(MAKE) $(hdr-inst)=include/uapi
	$(Q)$(MAKE) $(hdr-inst)=arch/$(SRCARCH)/include/uapi

# Deprecated. It is no-op now.
PHONY += headers_check
headers_check:
	@:

ifdef CONFIG_HEADERS_INSTALL
prepare: headers
endif

PHONY += scripts_unifdef
scripts_unifdef: scripts_basic
	$(Q)$(MAKE) $(build)=scripts scripts/unifdef

# ---------------------------------------------------------------------------
# Kernel selftest

PHONY += kselftest
kselftest:
	$(Q)$(MAKE) -C $(srctree)/tools/testing/selftests run_tests

kselftest-%: FORCE
	$(Q)$(MAKE) -C $(srctree)/tools/testing/selftests $*

PHONY += kselftest-merge
kselftest-merge:
	$(if $(wildcard $(objtree)/.config),, $(error No .config exists, config your kernel first!))
	$(Q)find $(srctree)/tools/testing/selftests -name config | \
		xargs $(srctree)/scripts/kconfig/merge_config.sh -m $(objtree)/.config
	$(Q)$(MAKE) -f $(srctree)/Makefile olddefconfig

# ---------------------------------------------------------------------------
# Devicetree files

ifneq ($(wildcard $(srctree)/arch/$(SRCARCH)/boot/dts/),)
dtstree := arch/$(SRCARCH)/boot/dts
endif

ifneq ($(dtstree),)

%.dtb: include/config/kernel.release scripts_dtc
	$(Q)$(MAKE) $(build)=$(dtstree) $(dtstree)/$@

PHONY += dtbs dtbs_install dtbs_check
dtbs: include/config/kernel.release scripts_dtc
	$(Q)$(MAKE) $(build)=$(dtstree)

ifneq ($(filter dtbs_check, $(MAKECMDGOALS)),)
dtbs: dt_binding_check
endif

dtbs_check: export CHECK_DTBS=1
dtbs_check: dtbs

dtbs_install:
	$(Q)$(MAKE) $(dtbinst)=$(dtstree)

ifdef CONFIG_OF_EARLY_FLATTREE
all: dtbs
endif

endif

PHONY += scripts_dtc
scripts_dtc: scripts_basic
	$(Q)$(MAKE) $(build)=scripts/dtc

PHONY += dt_binding_check
dt_binding_check: scripts_dtc
	$(Q)$(MAKE) $(build)=Documentation/devicetree/bindings

# ---------------------------------------------------------------------------
# Modules

ifdef CONFIG_MODULES

# By default, build modules as well

all: modules

# When we're building modules with modversions, we need to consider
# the built-in objects during the descend as well, in order to
# make sure the checksums are up to date before we record them.
ifdef CONFIG_MODVERSIONS
  KBUILD_BUILTIN := 1
endif

# Build modules
#
# A module can be listed more than once in obj-m resulting in
# duplicate lines in modules.order files.  Those are removed
# using awk while concatenating to the final file.

PHONY += modules
modules: $(if $(KBUILD_BUILTIN),vmlinux) modules.order modules.builtin
	$(Q)$(MAKE) -f $(srctree)/scripts/Makefile.modpost
	$(Q)$(CONFIG_SHELL) $(srctree)/scripts/modules-check.sh

modules.order: descend
	$(Q)$(AWK) '!x[$$0]++' $(addsuffix /$@, $(build-dirs)) > $@

modbuiltin-dirs := $(addprefix _modbuiltin_, $(build-dirs))

modules.builtin: $(modbuiltin-dirs)
	$(Q)$(AWK) '!x[$$0]++' $(addsuffix /$@, $(build-dirs)) > $@

PHONY += $(modbuiltin-dirs)
# tristate.conf is not included from this Makefile. Add it as a prerequisite
# here to make it self-healing in case somebody accidentally removes it.
$(modbuiltin-dirs): include/config/tristate.conf
	$(Q)$(MAKE) $(modbuiltin)=$(patsubst _modbuiltin_%,%,$@)

# Target to prepare building external modules
PHONY += modules_prepare
modules_prepare: prepare

# Target to install modules
PHONY += modules_install
modules_install: _modinst_ _modinst_post

PHONY += _modinst_
_modinst_:
	@rm -rf $(MODLIB)/kernel
	@rm -f $(MODLIB)/source
	@mkdir -p $(MODLIB)/kernel
	@ln -s $(abspath $(srctree)) $(MODLIB)/source
	@if [ ! $(objtree) -ef  $(MODLIB)/build ]; then \
		rm -f $(MODLIB)/build ; \
		ln -s $(CURDIR) $(MODLIB)/build ; \
	fi
	@sed 's:^:kernel/:' modules.order > $(MODLIB)/modules.order
	@sed 's:^:kernel/:' modules.builtin > $(MODLIB)/modules.builtin
	@cp -f $(objtree)/modules.builtin.modinfo $(MODLIB)/
	$(Q)$(MAKE) -f $(srctree)/scripts/Makefile.modinst

# This depmod is only for convenience to give the initial
# boot a modules.dep even before / is mounted read-write.  However the
# boot script depmod is the master version.
PHONY += _modinst_post
_modinst_post: _modinst_
	$(call cmd,depmod)

ifeq ($(CONFIG_MODULE_SIG), y)
PHONY += modules_sign
modules_sign:
	$(Q)$(MAKE) -f $(srctree)/scripts/Makefile.modsign
endif

else # CONFIG_MODULES

# Modules not configured
# ---------------------------------------------------------------------------

PHONY += modules modules_install
modules modules_install:
	@echo >&2
	@echo >&2 "The present kernel configuration has modules disabled."
	@echo >&2 "Type 'make config' and enable loadable module support."
	@echo >&2 "Then build a kernel with module support enabled."
	@echo >&2
	@exit 1

endif # CONFIG_MODULES

###
# Cleaning is done on three levels.
# make clean     Delete most generated files
#                Leave enough to build external modules
# make mrproper  Delete the current configuration, and all generated files
# make distclean Remove editor backup files, patch leftover files and the like

# Directories & files removed with 'make clean'
CLEAN_DIRS  += include/ksym
CLEAN_FILES += modules.builtin.modinfo

# Directories & files removed with 'make mrproper'
MRPROPER_DIRS  += include/config include/generated          \
		  arch/$(SRCARCH)/include/generated .tmp_objdiff \
		  debian/ snap/ tar-install/
MRPROPER_FILES += .config .config.old .version \
		  Module.symvers \
		  signing_key.pem signing_key.priv signing_key.x509	\
		  x509.genkey extra_certificates signing_key.x509.keyid	\
		  signing_key.x509.signer vmlinux-gdb.py \
		  *.spec

# Directories & files removed with 'make distclean'
DISTCLEAN_DIRS  +=
DISTCLEAN_FILES += tags TAGS cscope* GPATH GTAGS GRTAGS GSYMS

# clean - Delete most, but leave enough to build external modules
#
clean: rm-dirs  := $(CLEAN_DIRS)
clean: rm-files := $(CLEAN_FILES)

PHONY += archclean vmlinuxclean

vmlinuxclean:
	$(Q)$(CONFIG_SHELL) $(srctree)/scripts/link-vmlinux.sh clean
	$(Q)$(if $(ARCH_POSTLINK), $(MAKE) -f $(ARCH_POSTLINK) clean)

clean: archclean vmlinuxclean

# mrproper - Delete all generated files, including .config
#
mrproper: rm-dirs  := $(wildcard $(MRPROPER_DIRS))
mrproper: rm-files := $(wildcard $(MRPROPER_FILES))
mrproper-dirs      := $(addprefix _mrproper_,scripts)

PHONY += $(mrproper-dirs) mrproper
$(mrproper-dirs):
	$(Q)$(MAKE) $(clean)=$(patsubst _mrproper_%,%,$@)

mrproper: clean $(mrproper-dirs)
	$(call cmd,rmdirs)
	$(call cmd,rmfiles)

# distclean
#
distclean: rm-dirs  := $(wildcard $(DISTCLEAN_DIRS))
distclean: rm-files := $(wildcard $(DISTCLEAN_FILES))

PHONY += distclean

distclean: mrproper
	$(call cmd,rmdirs)
	$(call cmd,rmfiles)
	@find $(srctree) $(RCS_FIND_IGNORE) \
		\( -name '*.orig' -o -name '*.rej' -o -name '*~' \
		-o -name '*.bak' -o -name '#*#' -o -name '*%' \
		-o -name 'core' \) \
		-type f -print | xargs rm -f


# Packaging of the kernel to various formats
# ---------------------------------------------------------------------------

%src-pkg: FORCE
	$(Q)$(MAKE) -f $(srctree)/scripts/Makefile.package $@
%pkg: include/config/kernel.release FORCE
	$(Q)$(MAKE) -f $(srctree)/scripts/Makefile.package $@

# Brief documentation of the typical targets used
# ---------------------------------------------------------------------------

boards := $(wildcard $(srctree)/arch/$(SRCARCH)/configs/*_defconfig)
boards := $(sort $(notdir $(boards)))
board-dirs := $(dir $(wildcard $(srctree)/arch/$(SRCARCH)/configs/*/*_defconfig))
board-dirs := $(sort $(notdir $(board-dirs:/=)))

PHONY += help
help:
	@echo  'Cleaning targets:'
	@echo  '  clean		  - Remove most generated files but keep the config and'
	@echo  '                    enough build support to build external modules'
	@echo  '  mrproper	  - Remove all generated files + config + various backup files'
	@echo  '  distclean	  - mrproper + remove editor backup and patch files'
	@echo  ''
	@echo  'Configuration targets:'
	@$(MAKE) -f $(srctree)/scripts/kconfig/Makefile help
	@echo  ''
	@echo  'Other generic targets:'
	@echo  '  all		  - Build all targets marked with [*]'
	@echo  '* vmlinux	  - Build the bare kernel'
	@echo  '* modules	  - Build all modules'
	@echo  '  modules_install - Install all modules to INSTALL_MOD_PATH (default: /)'
	@echo  '  dir/            - Build all files in dir and below'
	@echo  '  dir/file.[ois]  - Build specified target only'
	@echo  '  dir/file.ll     - Build the LLVM assembly file'
	@echo  '                    (requires compiler support for LLVM assembly generation)'
	@echo  '  dir/file.lst    - Build specified mixed source/assembly target only'
	@echo  '                    (requires a recent binutils and recent build (System.map))'
	@echo  '  dir/file.ko     - Build module including final link'
	@echo  '  modules_prepare - Set up for building external modules'
	@echo  '  tags/TAGS	  - Generate tags file for editors'
	@echo  '  cscope	  - Generate cscope index'
	@echo  '  gtags           - Generate GNU GLOBAL index'
	@echo  '  kernelrelease	  - Output the release version string (use with make -s)'
	@echo  '  kernelversion	  - Output the version stored in Makefile (use with make -s)'
	@echo  '  image_name	  - Output the image name (use with make -s)'
	@echo  '  headers_install - Install sanitised kernel headers to INSTALL_HDR_PATH'; \
	 echo  '                    (default: $(INSTALL_HDR_PATH))'; \
	 echo  ''
	@echo  'Static analysers:'
	@echo  '  checkstack      - Generate a list of stack hogs'
	@echo  '  namespacecheck  - Name space analysis on compiled kernel'
	@echo  '  versioncheck    - Sanity check on version.h usage'
	@echo  '  includecheck    - Check for duplicate included header files'
	@echo  '  export_report   - List the usages of all exported symbols'
	@echo  '  headerdep       - Detect inclusion cycles in headers'
	@echo  '  coccicheck      - Check with Coccinelle'
	@echo  ''
	@echo  'Tools:'
	@echo  '  nsdeps          - Generate missing symbol namespace dependencies'
	@echo  ''
	@echo  'Kernel selftest:'
	@echo  '  kselftest       - Build and run kernel selftest (run as root)'
	@echo  '                    Build, install, and boot kernel before'
	@echo  '                    running kselftest on it'
	@echo  '  kselftest-clean - Remove all generated kselftest files'
	@echo  '  kselftest-merge - Merge all the config dependencies of kselftest to existing'
	@echo  '                    .config.'
	@echo  ''
	@$(if $(dtstree), \
		echo 'Devicetree:'; \
		echo '* dtbs             - Build device tree blobs for enabled boards'; \
		echo '  dtbs_install     - Install dtbs to $(INSTALL_DTBS_PATH)'; \
		echo '  dt_binding_check - Validate device tree binding documents'; \
		echo '  dtbs_check       - Validate device tree source files';\
		echo '')

	@echo 'Userspace tools targets:'
	@echo '  use "make tools/help"'
	@echo '  or  "cd tools; make help"'
	@echo  ''
	@echo  'Kernel packaging:'
	@$(MAKE) -f $(srctree)/scripts/Makefile.package help
	@echo  ''
	@echo  'Documentation targets:'
	@$(MAKE) -f $(srctree)/Documentation/Makefile dochelp
	@echo  ''
	@echo  'Architecture specific targets ($(SRCARCH)):'
	@$(if $(archhelp),$(archhelp),\
		echo '  No architecture specific help defined for $(SRCARCH)')
	@echo  ''
	@$(if $(boards), \
		$(foreach b, $(boards), \
		printf "  %-24s - Build for %s\\n" $(b) $(subst _defconfig,,$(b));) \
		echo '')
	@$(if $(board-dirs), \
		$(foreach b, $(board-dirs), \
		printf "  %-16s - Show %s-specific targets\\n" help-$(b) $(b);) \
		printf "  %-16s - Show all of the above\\n" help-boards; \
		echo '')

	@echo  '  make V=0|1 [targets] 0 => quiet build (default), 1 => verbose build'
	@echo  '  make V=2   [targets] 2 => give reason for rebuild of target'
	@echo  '  make O=dir [targets] Locate all output files in "dir", including .config'
	@echo  '  make C=1   [targets] Check re-compiled c source with $$CHECK (sparse by default)'
	@echo  '  make C=2   [targets] Force check of all c source with $$CHECK'
	@echo  '  make RECORDMCOUNT_WARN=1 [targets] Warn about ignored mcount sections'
	@echo  '  make W=n   [targets] Enable extra build checks, n=1,2,3 where'
	@echo  '		1: warnings which may be relevant and do not occur too often'
	@echo  '		2: warnings which occur quite often but may still be relevant'
	@echo  '		3: more obscure warnings, can most likely be ignored'
	@echo  '		Multiple levels can be combined with W=12 or W=123'
	@echo  ''
	@echo  'Execute "make" or "make all" to build all targets marked with [*] '
	@echo  'For further info see the ./README file'


help-board-dirs := $(addprefix help-,$(board-dirs))

help-boards: $(help-board-dirs)

boards-per-dir = $(sort $(notdir $(wildcard $(srctree)/arch/$(SRCARCH)/configs/$*/*_defconfig)))

$(help-board-dirs): help-%:
	@echo  'Architecture specific targets ($(SRCARCH) $*):'
	@$(if $(boards-per-dir), \
		$(foreach b, $(boards-per-dir), \
		printf "  %-24s - Build for %s\\n" $*/$(b) $(subst _defconfig,,$(b));) \
		echo '')


# Documentation targets
# ---------------------------------------------------------------------------
DOC_TARGETS := xmldocs latexdocs pdfdocs htmldocs epubdocs cleandocs \
	       linkcheckdocs dochelp refcheckdocs
PHONY += $(DOC_TARGETS)
$(DOC_TARGETS):
	$(Q)$(MAKE) $(build)=Documentation $@

# Misc
# ---------------------------------------------------------------------------

PHONY += scripts_gdb
scripts_gdb: prepare0
	$(Q)$(MAKE) $(build)=scripts/gdb
	$(Q)ln -fsn $(abspath $(srctree)/scripts/gdb/vmlinux-gdb.py)

ifdef CONFIG_GDB_SCRIPTS
all: scripts_gdb
endif

else # KBUILD_EXTMOD

###
# External module support.
# When building external modules the kernel used as basis is considered
# read-only, and no consistency checks are made and the make
# system is not used on the basis kernel. If updates are required
# in the basis kernel ordinary make commands (without M=...) must
# be used.
#
# The following are the only valid targets when building external
# modules.
# make M=dir clean     Delete all automatically generated files
# make M=dir modules   Make all modules in specified dir
# make M=dir	       Same as 'make M=dir modules'
# make M=dir modules_install
#                      Install the modules built in the module directory
#                      Assumes install directory is already created

# We are always building modules
KBUILD_MODULES := 1

PHONY += $(objtree)/Module.symvers
$(objtree)/Module.symvers:
	@test -e $(objtree)/Module.symvers || ( \
	echo; \
	echo "  WARNING: Symbol version dump $(objtree)/Module.symvers"; \
	echo "           is missing; modules will have no dependencies and modversions."; \
	echo )

build-dirs := $(KBUILD_EXTMOD)
PHONY += modules
modules: descend $(objtree)/Module.symvers
	$(Q)$(MAKE) -f $(srctree)/scripts/Makefile.modpost

PHONY += modules_install
modules_install: _emodinst_ _emodinst_post

install-dir := $(if $(INSTALL_MOD_DIR),$(INSTALL_MOD_DIR),extra)
PHONY += _emodinst_
_emodinst_:
	$(Q)mkdir -p $(MODLIB)/$(install-dir)
	$(Q)$(MAKE) -f $(srctree)/scripts/Makefile.modinst

PHONY += _emodinst_post
_emodinst_post: _emodinst_
	$(call cmd,depmod)

clean-dirs := $(KBUILD_EXTMOD)
clean: rm-files := $(KBUILD_EXTMOD)/Module.symvers

PHONY += /
/:
	@echo >&2 '"$(MAKE) /" is no longer supported. Please use "$(MAKE) ./" instead.'

PHONY += help
help:
	@echo  '  Building external modules.'
	@echo  '  Syntax: make -C path/to/kernel/src M=$$PWD target'
	@echo  ''
	@echo  '  modules         - default target, build the module(s)'
	@echo  '  modules_install - install the module'
	@echo  '  clean           - remove generated files in module directory only'
	@echo  ''

PHONY += prepare
endif # KBUILD_EXTMOD

# Single targets
# ---------------------------------------------------------------------------
# To build individual files in subdirectories, you can do like this:
#
#   make foo/bar/baz.s
#
# The supported suffixes for single-target are listed in 'single-targets'
#
# To build only under specific subdirectories, you can do like this:
#
#   make foo/bar/baz/

ifdef single-build

# .ko is special because modpost is needed
single-ko := $(sort $(filter %.ko, $(MAKECMDGOALS)))
single-no-ko := $(sort $(patsubst %.ko,%.mod, $(MAKECMDGOALS)))

$(single-ko): single_modpost
	@:
$(single-no-ko): descend
	@:

ifeq ($(KBUILD_EXTMOD),)
# For the single build of in-tree modules, use a temporary file to avoid
# the situation of modules_install installing an invalid modules.order.
MODORDER := .modules.tmp
endif

PHONY += single_modpost
single_modpost: $(single-no-ko)
	$(Q){ $(foreach m, $(single-ko), echo $(extmod-prefix)$m;) } > $(MODORDER)
	$(Q)$(MAKE) -f $(srctree)/scripts/Makefile.modpost

KBUILD_MODULES := 1

export KBUILD_SINGLE_TARGETS := $(addprefix $(extmod-prefix), $(single-no-ko))

# trim unrelated directories
build-dirs := $(foreach d, $(build-dirs), \
			$(if $(filter $(d)/%, $(KBUILD_SINGLE_TARGETS)), $(d)))

endif

# Handle descending into subdirectories listed in $(build-dirs)
# Preset locale variables to speed up the build process. Limit locale
# tweaks to this spot to avoid wrong language settings when running
# make menuconfig etc.
# Error messages still appears in the original language
PHONY += descend $(build-dirs)
descend: $(build-dirs)
$(build-dirs): prepare
	$(Q)$(MAKE) $(build)=$@ \
	single-build=$(if $(filter-out $@/, $(single-no-ko)),1) \
	need-builtin=1 need-modorder=1

clean-dirs := $(addprefix _clean_, $(clean-dirs))
PHONY += $(clean-dirs) clean
$(clean-dirs):
	$(Q)$(MAKE) $(clean)=$(patsubst _clean_%,%,$@)

clean: $(clean-dirs)
	$(call cmd,rmdirs)
	$(call cmd,rmfiles)
	@find $(if $(KBUILD_EXTMOD), $(KBUILD_EXTMOD), .) $(RCS_FIND_IGNORE) \
		\( -name '*.[aios]' -o -name '*.ko' -o -name '.*.cmd' \
		-o -name '*.ko.*' \
		-o -name '*.dtb' -o -name '*.dtb.S' -o -name '*.dt.yaml' \
		-o -name '*.dwo' -o -name '*.lst' \
		-o -name '*.su' -o -name '*.mod' -o -name '*.ns_deps' \
		-o -name '.*.d' -o -name '.*.tmp' -o -name '*.mod.c' \
		-o -name '*.lex.c' -o -name '*.tab.[ch]' \
		-o -name '*.asn1.[ch]' \
		-o -name '*.symtypes' -o -name 'modules.order' \
		-o -name modules.builtin -o -name '.tmp_*.o.*' \
		-o -name '*.c.[012]*.*' \
		-o -name '*.ll' \
		-o -name '*.gcno' \) -type f -print | xargs rm -f

# Generate tags for editors
# ---------------------------------------------------------------------------
quiet_cmd_tags = GEN     $@
      cmd_tags = $(BASH) $(srctree)/scripts/tags.sh $@

tags TAGS cscope gtags: FORCE
	$(call cmd,tags)

# Script to generate missing namespace dependencies
# ---------------------------------------------------------------------------

PHONY += nsdeps

nsdeps: modules
	$(Q)$(MAKE) -f $(srctree)/scripts/Makefile.modpost nsdeps
	$(Q)$(CONFIG_SHELL) $(srctree)/scripts/$@

# Scripts to check various things for consistency
# ---------------------------------------------------------------------------

PHONY += includecheck versioncheck coccicheck namespacecheck export_report

includecheck:
	find $(srctree)/* $(RCS_FIND_IGNORE) \
		-name '*.[hcS]' -type f -print | sort \
		| xargs $(PERL) -w $(srctree)/scripts/checkincludes.pl

versioncheck:
	find $(srctree)/* $(RCS_FIND_IGNORE) \
		-name '*.[hcS]' -type f -print | sort \
		| xargs $(PERL) -w $(srctree)/scripts/checkversion.pl

coccicheck:
	$(Q)$(BASH) $(srctree)/scripts/$@

namespacecheck:
	$(PERL) $(srctree)/scripts/namespace.pl

export_report:
	$(PERL) $(srctree)/scripts/export_report.pl

PHONY += checkstack kernelrelease kernelversion image_name

# UML needs a little special treatment here.  It wants to use the host
# toolchain, so needs $(SUBARCH) passed to checkstack.pl.  Everyone
# else wants $(ARCH), including people doing cross-builds, which means
# that $(SUBARCH) doesn't work here.
ifeq ($(ARCH), um)
CHECKSTACK_ARCH := $(SUBARCH)
else
CHECKSTACK_ARCH := $(ARCH)
endif
checkstack:
	$(OBJDUMP) -d vmlinux $$(find . -name '*.ko') | \
	$(PERL) $(srctree)/scripts/checkstack.pl $(CHECKSTACK_ARCH)

kernelrelease:
	@echo "$(KERNELVERSION)$$($(CONFIG_SHELL) $(srctree)/scripts/setlocalversion $(srctree))"

kernelversion:
	@echo $(KERNELVERSION)

image_name:
	@echo $(KBUILD_IMAGE)

# Clear a bunch of variables before executing the submake

ifeq ($(quiet),silent_)
tools_silent=s
endif

tools/: FORCE
	$(Q)mkdir -p $(objtree)/tools
	$(Q)$(MAKE) LDFLAGS= MAKEFLAGS="$(tools_silent) $(filter --j% -j,$(MAKEFLAGS))" O=$(abspath $(objtree)) subdir=tools -C $(srctree)/tools/

tools/%: FORCE
	$(Q)mkdir -p $(objtree)/tools
	$(Q)$(MAKE) LDFLAGS= MAKEFLAGS="$(tools_silent) $(filter --j% -j,$(MAKEFLAGS))" O=$(abspath $(objtree)) subdir=tools -C $(srctree)/tools/ $*

# FIXME Should go into a make.lib or something
# ===========================================================================

quiet_cmd_rmdirs = $(if $(wildcard $(rm-dirs)),CLEAN   $(wildcard $(rm-dirs)))
      cmd_rmdirs = rm -rf $(rm-dirs)

quiet_cmd_rmfiles = $(if $(wildcard $(rm-files)),CLEAN   $(wildcard $(rm-files)))
      cmd_rmfiles = rm -f $(rm-files)

# Run depmod only if we have System.map and depmod is executable
quiet_cmd_depmod = DEPMOD  $(KERNELRELEASE)
      cmd_depmod = $(CONFIG_SHELL) $(srctree)/scripts/depmod.sh $(DEPMOD) \
                   $(KERNELRELEASE)

# read saved command lines for existing targets
existing-targets := $(wildcard $(sort $(targets)))

-include $(foreach f,$(existing-targets),$(dir $(f)).$(notdir $(f)).cmd)

endif # config-targets
endif # mixed-build
endif # need-sub-make

PHONY += FORCE
FORCE:

# Declare the contents of the PHONY variable as phony.  We keep that
# information in a variable so we can use it in if_changed and friends.
.PHONY: $(PHONY)<|MERGE_RESOLUTION|>--- conflicted
+++ resolved
@@ -1,13 +1,8 @@
 # SPDX-License-Identifier: GPL-2.0
 VERSION = 5
 PATCHLEVEL = 4
-<<<<<<< HEAD
-SUBLEVEL = 68
+SUBLEVEL = 69
 EXTRAVERSION = -linux4sam-2020.10-rc2
-=======
-SUBLEVEL = 69
-EXTRAVERSION =
->>>>>>> a9518c1a
 NAME = Kleptomaniac Octopus
 
 # *DOCUMENTATION*
