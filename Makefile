--- conflicted
+++ resolved
@@ -1,13 +1,8 @@
 # SPDX-License-Identifier: GPL-2.0
 VERSION = 5
 PATCHLEVEL = 4
-<<<<<<< HEAD
-SUBLEVEL = 69
+SUBLEVEL = 70
 EXTRAVERSION = -linux4sam-2020.10-rc2
-=======
-SUBLEVEL = 70
-EXTRAVERSION =
->>>>>>> d22f99d2
 NAME = Kleptomaniac Octopus
 
 # *DOCUMENTATION*
