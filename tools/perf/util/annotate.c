// SPDX-License-Identifier: GPL-2.0-only
/*
 * Copyright (C) 2011, Red Hat Inc, Arnaldo Carvalho de Melo <acme@redhat.com>
 *
 * Parts came from builtin-annotate.c, see those files for further
 * copyright notes.
 */

#include <errno.h>
#include <inttypes.h>
#include <libgen.h>
#include <bpf/bpf.h>
#include <bpf/btf.h>
#include <bpf/libbpf.h>
#include <linux/btf.h>
#include "util.h"
#include "ui/ui.h"
#include "sort.h"
#include "build-id.h"
#include "color.h"
#include "config.h"
#include "cache.h"
#include "map.h"
#include "symbol.h"
#include "units.h"
#include "debug.h"
#include "annotate.h"
#include "evsel.h"
#include "evlist.h"
#include "bpf-event.h"
#include "block-range.h"
#include "string2.h"
#include "arch/common.h"
#include <regex.h>
#include <pthread.h>
#include <linux/bitops.h>
#include <linux/kernel.h>
#include <linux/string.h>
#include <bpf/libbpf.h>

/* FIXME: For the HE_COLORSET */
#include "ui/browser.h"

/*
 * FIXME: Using the same values as slang.h,
 * but that header may not be available everywhere
 */
#define LARROW_CHAR	((unsigned char)',')
#define RARROW_CHAR	((unsigned char)'+')
#define DARROW_CHAR	((unsigned char)'.')
#define UARROW_CHAR	((unsigned char)'-')

#include <linux/ctype.h>

struct annotation_options annotation__default_options = {
	.use_offset     = true,
	.jump_arrows    = true,
	.annotate_src	= true,
	.offset_level	= ANNOTATION__OFFSET_JUMP_TARGETS,
	.percent_type	= PERCENT_PERIOD_LOCAL,
};

static regex_t	 file_lineno;

static struct ins_ops *ins__find(struct arch *arch, const char *name);
static void ins__sort(struct arch *arch);
static int disasm_line__parse(char *line, const char **namep, char **rawp);

struct arch {
	const char	*name;
	struct ins	*instructions;
	size_t		nr_instructions;
	size_t		nr_instructions_allocated;
	struct ins_ops  *(*associate_instruction_ops)(struct arch *arch, const char *name);
	bool		sorted_instructions;
	bool		initialized;
	void		*priv;
	unsigned int	model;
	unsigned int	family;
	int		(*init)(struct arch *arch, char *cpuid);
	bool		(*ins_is_fused)(struct arch *arch, const char *ins1,
					const char *ins2);
	struct		{
		char comment_char;
		char skip_functions_char;
	} objdump;
};

static struct ins_ops call_ops;
static struct ins_ops dec_ops;
static struct ins_ops jump_ops;
static struct ins_ops mov_ops;
static struct ins_ops nop_ops;
static struct ins_ops lock_ops;
static struct ins_ops ret_ops;

static int arch__grow_instructions(struct arch *arch)
{
	struct ins *new_instructions;
	size_t new_nr_allocated;

	if (arch->nr_instructions_allocated == 0 && arch->instructions)
		goto grow_from_non_allocated_table;

	new_nr_allocated = arch->nr_instructions_allocated + 128;
	new_instructions = realloc(arch->instructions, new_nr_allocated * sizeof(struct ins));
	if (new_instructions == NULL)
		return -1;

out_update_instructions:
	arch->instructions = new_instructions;
	arch->nr_instructions_allocated = new_nr_allocated;
	return 0;

grow_from_non_allocated_table:
	new_nr_allocated = arch->nr_instructions + 128;
	new_instructions = calloc(new_nr_allocated, sizeof(struct ins));
	if (new_instructions == NULL)
		return -1;

	memcpy(new_instructions, arch->instructions, arch->nr_instructions);
	goto out_update_instructions;
}

static int arch__associate_ins_ops(struct arch* arch, const char *name, struct ins_ops *ops)
{
	struct ins *ins;

	if (arch->nr_instructions == arch->nr_instructions_allocated &&
	    arch__grow_instructions(arch))
		return -1;

	ins = &arch->instructions[arch->nr_instructions];
	ins->name = strdup(name);
	if (!ins->name)
		return -1;

	ins->ops  = ops;
	arch->nr_instructions++;

	ins__sort(arch);
	return 0;
}

#include "arch/arc/annotate/instructions.c"
#include "arch/arm/annotate/instructions.c"
#include "arch/arm64/annotate/instructions.c"
#include "arch/csky/annotate/instructions.c"
#include "arch/x86/annotate/instructions.c"
#include "arch/powerpc/annotate/instructions.c"
#include "arch/s390/annotate/instructions.c"
#include "arch/sparc/annotate/instructions.c"

static struct arch architectures[] = {
	{
		.name = "arc",
		.init = arc__annotate_init,
	},
	{
		.name = "arm",
		.init = arm__annotate_init,
	},
	{
		.name = "arm64",
		.init = arm64__annotate_init,
	},
	{
		.name = "csky",
		.init = csky__annotate_init,
	},
	{
		.name = "x86",
		.init = x86__annotate_init,
		.instructions = x86__instructions,
		.nr_instructions = ARRAY_SIZE(x86__instructions),
		.ins_is_fused = x86__ins_is_fused,
		.objdump =  {
			.comment_char = '#',
		},
	},
	{
		.name = "powerpc",
		.init = powerpc__annotate_init,
	},
	{
		.name = "s390",
		.init = s390__annotate_init,
		.objdump =  {
			.comment_char = '#',
		},
	},
	{
		.name = "sparc",
		.init = sparc__annotate_init,
		.objdump = {
			.comment_char = '#',
		},
	},
};

static void ins__delete(struct ins_operands *ops)
{
	if (ops == NULL)
		return;
	zfree(&ops->source.raw);
	zfree(&ops->source.name);
	zfree(&ops->target.raw);
	zfree(&ops->target.name);
}

static int ins__raw_scnprintf(struct ins *ins, char *bf, size_t size,
			      struct ins_operands *ops, int max_ins_name)
{
	return scnprintf(bf, size, "%-*s %s", max_ins_name, ins->name, ops->raw);
}

int ins__scnprintf(struct ins *ins, char *bf, size_t size,
		   struct ins_operands *ops, int max_ins_name)
{
	if (ins->ops->scnprintf)
		return ins->ops->scnprintf(ins, bf, size, ops, max_ins_name);

	return ins__raw_scnprintf(ins, bf, size, ops, max_ins_name);
}

bool ins__is_fused(struct arch *arch, const char *ins1, const char *ins2)
{
	if (!arch || !arch->ins_is_fused)
		return false;

	return arch->ins_is_fused(arch, ins1, ins2);
}

static int call__parse(struct arch *arch, struct ins_operands *ops, struct map_symbol *ms)
{
	char *endptr, *tok, *name;
	struct map *map = ms->map;
	struct addr_map_symbol target = {
		.map = map,
	};

	ops->target.addr = strtoull(ops->raw, &endptr, 16);

	name = strchr(endptr, '<');
	if (name == NULL)
		goto indirect_call;

	name++;

	if (arch->objdump.skip_functions_char &&
	    strchr(name, arch->objdump.skip_functions_char))
		return -1;

	tok = strchr(name, '>');
	if (tok == NULL)
		return -1;

	*tok = '\0';
	ops->target.name = strdup(name);
	*tok = '>';

	if (ops->target.name == NULL)
		return -1;
find_target:
	target.addr = map__objdump_2mem(map, ops->target.addr);

	if (map_groups__find_ams(&target) == 0 &&
	    map__rip_2objdump(target.map, map->map_ip(target.map, target.addr)) == ops->target.addr)
		ops->target.sym = target.sym;

	return 0;

indirect_call:
	tok = strchr(endptr, '*');
	if (tok != NULL) {
		endptr++;

		/* Indirect call can use a non-rip register and offset: callq  *0x8(%rbx).
		 * Do not parse such instruction.  */
		if (strstr(endptr, "(%r") == NULL)
			ops->target.addr = strtoull(endptr, NULL, 16);
	}
	goto find_target;
}

static int call__scnprintf(struct ins *ins, char *bf, size_t size,
			   struct ins_operands *ops, int max_ins_name)
{
	if (ops->target.sym)
		return scnprintf(bf, size, "%-*s %s", max_ins_name, ins->name, ops->target.sym->name);

	if (ops->target.addr == 0)
		return ins__raw_scnprintf(ins, bf, size, ops, max_ins_name);

	if (ops->target.name)
		return scnprintf(bf, size, "%-*s %s", max_ins_name, ins->name, ops->target.name);

	return scnprintf(bf, size, "%-*s *%" PRIx64, max_ins_name, ins->name, ops->target.addr);
}

static struct ins_ops call_ops = {
	.parse	   = call__parse,
	.scnprintf = call__scnprintf,
};

bool ins__is_call(const struct ins *ins)
{
	return ins->ops == &call_ops || ins->ops == &s390_call_ops;
}

/*
 * Prevents from matching commas in the comment section, e.g.:
 * ffff200008446e70:       b.cs    ffff2000084470f4 <generic_exec_single+0x314>  // b.hs, b.nlast
 */
static inline const char *validate_comma(const char *c, struct ins_operands *ops)
{
	if (ops->raw_comment && c > ops->raw_comment)
		return NULL;

	return c;
}

static int jump__parse(struct arch *arch, struct ins_operands *ops, struct map_symbol *ms)
{
	struct map *map = ms->map;
	struct symbol *sym = ms->sym;
	struct addr_map_symbol target = {
		.map = map,
	};
	const char *c = strchr(ops->raw, ',');
	u64 start, end;

	ops->raw_comment = strchr(ops->raw, arch->objdump.comment_char);
	c = validate_comma(c, ops);

	/*
	 * Examples of lines to parse for the _cpp_lex_token@@Base
	 * function:
	 *
	 * 1159e6c: jne    115aa32 <_cpp_lex_token@@Base+0xf92>
	 * 1159e8b: jne    c469be <cpp_named_operator2name@@Base+0xa72>
	 *
	 * The first is a jump to an offset inside the same function,
	 * the second is to another function, i.e. that 0xa72 is an
	 * offset in the cpp_named_operator2name@@base function.
	 */
	/*
	 * skip over possible up to 2 operands to get to address, e.g.:
	 * tbnz	 w0, #26, ffff0000083cd190 <security_file_permission+0xd0>
	 */
	if (c++ != NULL) {
		ops->target.addr = strtoull(c, NULL, 16);
		if (!ops->target.addr) {
			c = strchr(c, ',');
			c = validate_comma(c, ops);
			if (c++ != NULL)
				ops->target.addr = strtoull(c, NULL, 16);
		}
	} else {
		ops->target.addr = strtoull(ops->raw, NULL, 16);
	}

	target.addr = map__objdump_2mem(map, ops->target.addr);
	start = map->unmap_ip(map, sym->start),
	end = map->unmap_ip(map, sym->end);

	ops->target.outside = target.addr < start || target.addr > end;

	/*
	 * FIXME: things like this in _cpp_lex_token (gcc's cc1 program):

		cpp_named_operator2name@@Base+0xa72

	 * Point to a place that is after the cpp_named_operator2name
	 * boundaries, i.e.  in the ELF symbol table for cc1
	 * cpp_named_operator2name is marked as being 32-bytes long, but it in
	 * fact is much larger than that, so we seem to need a symbols__find()
	 * routine that looks for >= current->start and  < next_symbol->start,
	 * possibly just for C++ objects?
	 *
	 * For now lets just make some progress by marking jumps to outside the
	 * current function as call like.
	 *
	 * Actual navigation will come next, with further understanding of how
	 * the symbol searching and disassembly should be done.
	 */
	if (map_groups__find_ams(&target) == 0 &&
	    map__rip_2objdump(target.map, map->map_ip(target.map, target.addr)) == ops->target.addr)
		ops->target.sym = target.sym;

	if (!ops->target.outside) {
		ops->target.offset = target.addr - start;
		ops->target.offset_avail = true;
	} else {
		ops->target.offset_avail = false;
	}

	return 0;
}

static int jump__scnprintf(struct ins *ins, char *bf, size_t size,
			   struct ins_operands *ops, int max_ins_name)
{
	const char *c;

	if (!ops->target.addr || ops->target.offset < 0)
		return ins__raw_scnprintf(ins, bf, size, ops, max_ins_name);

	if (ops->target.outside && ops->target.sym != NULL)
		return scnprintf(bf, size, "%-*s %s", max_ins_name, ins->name, ops->target.sym->name);

	c = strchr(ops->raw, ',');
	c = validate_comma(c, ops);

	if (c != NULL) {
		const char *c2 = strchr(c + 1, ',');

		c2 = validate_comma(c2, ops);
		/* check for 3-op insn */
		if (c2 != NULL)
			c = c2;
		c++;

		/* mirror arch objdump's space-after-comma style */
		if (*c == ' ')
			c++;
	}

	return scnprintf(bf, size, "%-*s %.*s%" PRIx64, max_ins_name,
			 ins->name, c ? c - ops->raw : 0, ops->raw,
			 ops->target.offset);
}

static struct ins_ops jump_ops = {
	.parse	   = jump__parse,
	.scnprintf = jump__scnprintf,
};

bool ins__is_jump(const struct ins *ins)
{
	return ins->ops == &jump_ops;
}

static int comment__symbol(char *raw, char *comment, u64 *addrp, char **namep)
{
	char *endptr, *name, *t;

	if (strstr(raw, "(%rip)") == NULL)
		return 0;

	*addrp = strtoull(comment, &endptr, 16);
	if (endptr == comment)
		return 0;
	name = strchr(endptr, '<');
	if (name == NULL)
		return -1;

	name++;

	t = strchr(name, '>');
	if (t == NULL)
		return 0;

	*t = '\0';
	*namep = strdup(name);
	*t = '>';

	return 0;
}

static int lock__parse(struct arch *arch, struct ins_operands *ops, struct map_symbol *ms)
{
	ops->locked.ops = zalloc(sizeof(*ops->locked.ops));
	if (ops->locked.ops == NULL)
		return 0;

	if (disasm_line__parse(ops->raw, &ops->locked.ins.name, &ops->locked.ops->raw) < 0)
		goto out_free_ops;

	ops->locked.ins.ops = ins__find(arch, ops->locked.ins.name);

	if (ops->locked.ins.ops == NULL)
		goto out_free_ops;

	if (ops->locked.ins.ops->parse &&
	    ops->locked.ins.ops->parse(arch, ops->locked.ops, ms) < 0)
		goto out_free_ops;

	return 0;

out_free_ops:
	zfree(&ops->locked.ops);
	return 0;
}

static int lock__scnprintf(struct ins *ins, char *bf, size_t size,
			   struct ins_operands *ops, int max_ins_name)
{
	int printed;

	if (ops->locked.ins.ops == NULL)
		return ins__raw_scnprintf(ins, bf, size, ops, max_ins_name);

	printed = scnprintf(bf, size, "%-*s ", max_ins_name, ins->name);
	return printed + ins__scnprintf(&ops->locked.ins, bf + printed,
					size - printed, ops->locked.ops, max_ins_name);
}

static void lock__delete(struct ins_operands *ops)
{
	struct ins *ins = &ops->locked.ins;

	if (ins->ops && ins->ops->free)
		ins->ops->free(ops->locked.ops);
	else
		ins__delete(ops->locked.ops);

	zfree(&ops->locked.ops);
	zfree(&ops->target.raw);
	zfree(&ops->target.name);
}

static struct ins_ops lock_ops = {
	.free	   = lock__delete,
	.parse	   = lock__parse,
	.scnprintf = lock__scnprintf,
};

static int mov__parse(struct arch *arch, struct ins_operands *ops, struct map_symbol *ms __maybe_unused)
{
	char *s = strchr(ops->raw, ','), *target, *comment, prev;

	if (s == NULL)
		return -1;

	*s = '\0';
	ops->source.raw = strdup(ops->raw);
	*s = ',';

	if (ops->source.raw == NULL)
		return -1;

	target = ++s;
	comment = strchr(s, arch->objdump.comment_char);

	if (comment != NULL)
		s = comment - 1;
	else
		s = strchr(s, '\0') - 1;

	while (s > target && isspace(s[0]))
		--s;
	s++;
	prev = *s;
	*s = '\0';

	ops->target.raw = strdup(target);
	*s = prev;

	if (ops->target.raw == NULL)
		goto out_free_source;

	if (comment == NULL)
		return 0;

	comment = skip_spaces(comment);
	comment__symbol(ops->source.raw, comment + 1, &ops->source.addr, &ops->source.name);
	comment__symbol(ops->target.raw, comment + 1, &ops->target.addr, &ops->target.name);

	return 0;

out_free_source:
	zfree(&ops->source.raw);
	return -1;
}

static int mov__scnprintf(struct ins *ins, char *bf, size_t size,
			   struct ins_operands *ops, int max_ins_name)
{
	return scnprintf(bf, size, "%-*s %s,%s", max_ins_name, ins->name,
			 ops->source.name ?: ops->source.raw,
			 ops->target.name ?: ops->target.raw);
}

static struct ins_ops mov_ops = {
	.parse	   = mov__parse,
	.scnprintf = mov__scnprintf,
};

static int dec__parse(struct arch *arch __maybe_unused, struct ins_operands *ops, struct map_symbol *ms __maybe_unused)
{
	char *target, *comment, *s, prev;

	target = s = ops->raw;

	while (s[0] != '\0' && !isspace(s[0]))
		++s;
	prev = *s;
	*s = '\0';

	ops->target.raw = strdup(target);
	*s = prev;

	if (ops->target.raw == NULL)
		return -1;

	comment = strchr(s, arch->objdump.comment_char);
	if (comment == NULL)
		return 0;

	comment = skip_spaces(comment);
	comment__symbol(ops->target.raw, comment + 1, &ops->target.addr, &ops->target.name);

	return 0;
}

static int dec__scnprintf(struct ins *ins, char *bf, size_t size,
			   struct ins_operands *ops, int max_ins_name)
{
	return scnprintf(bf, size, "%-*s %s", max_ins_name, ins->name,
			 ops->target.name ?: ops->target.raw);
}

static struct ins_ops dec_ops = {
	.parse	   = dec__parse,
	.scnprintf = dec__scnprintf,
};

static int nop__scnprintf(struct ins *ins __maybe_unused, char *bf, size_t size,
			  struct ins_operands *ops __maybe_unused, int max_ins_name)
{
	return scnprintf(bf, size, "%-*s", max_ins_name, "nop");
}

static struct ins_ops nop_ops = {
	.scnprintf = nop__scnprintf,
};

static struct ins_ops ret_ops = {
	.scnprintf = ins__raw_scnprintf,
};

bool ins__is_ret(const struct ins *ins)
{
	return ins->ops == &ret_ops;
}

bool ins__is_lock(const struct ins *ins)
{
	return ins->ops == &lock_ops;
}

static int ins__key_cmp(const void *name, const void *insp)
{
	const struct ins *ins = insp;

	return strcmp(name, ins->name);
}

static int ins__cmp(const void *a, const void *b)
{
	const struct ins *ia = a;
	const struct ins *ib = b;

	return strcmp(ia->name, ib->name);
}

static void ins__sort(struct arch *arch)
{
	const int nmemb = arch->nr_instructions;

	qsort(arch->instructions, nmemb, sizeof(struct ins), ins__cmp);
}

static struct ins_ops *__ins__find(struct arch *arch, const char *name)
{
	struct ins *ins;
	const int nmemb = arch->nr_instructions;

	if (!arch->sorted_instructions) {
		ins__sort(arch);
		arch->sorted_instructions = true;
	}

	ins = bsearch(name, arch->instructions, nmemb, sizeof(struct ins), ins__key_cmp);
	return ins ? ins->ops : NULL;
}

static struct ins_ops *ins__find(struct arch *arch, const char *name)
{
	struct ins_ops *ops = __ins__find(arch, name);

	if (!ops && arch->associate_instruction_ops)
		ops = arch->associate_instruction_ops(arch, name);

	return ops;
}

static int arch__key_cmp(const void *name, const void *archp)
{
	const struct arch *arch = archp;

	return strcmp(name, arch->name);
}

static int arch__cmp(const void *a, const void *b)
{
	const struct arch *aa = a;
	const struct arch *ab = b;

	return strcmp(aa->name, ab->name);
}

static void arch__sort(void)
{
	const int nmemb = ARRAY_SIZE(architectures);

	qsort(architectures, nmemb, sizeof(struct arch), arch__cmp);
}

static struct arch *arch__find(const char *name)
{
	const int nmemb = ARRAY_SIZE(architectures);
	static bool sorted;

	if (!sorted) {
		arch__sort();
		sorted = true;
	}

	return bsearch(name, architectures, nmemb, sizeof(struct arch), arch__key_cmp);
}

static struct annotated_source *annotated_source__new(void)
{
	struct annotated_source *src = zalloc(sizeof(*src));

	if (src != NULL)
		INIT_LIST_HEAD(&src->source);

	return src;
}

static __maybe_unused void annotated_source__delete(struct annotated_source *src)
{
	if (src == NULL)
		return;
	zfree(&src->histograms);
	zfree(&src->cycles_hist);
	free(src);
}

static int annotated_source__alloc_histograms(struct annotated_source *src,
					      size_t size, int nr_hists)
{
	size_t sizeof_sym_hist;

	/*
	 * Add buffer of one element for zero length symbol.
	 * When sample is taken from first instruction of
	 * zero length symbol, perf still resolves it and
	 * shows symbol name in perf report and allows to
	 * annotate it.
	 */
	if (size == 0)
		size = 1;

	/* Check for overflow when calculating sizeof_sym_hist */
	if (size > (SIZE_MAX - sizeof(struct sym_hist)) / sizeof(struct sym_hist_entry))
		return -1;

	sizeof_sym_hist = (sizeof(struct sym_hist) + size * sizeof(struct sym_hist_entry));

	/* Check for overflow in zalloc argument */
	if (sizeof_sym_hist > SIZE_MAX / nr_hists)
		return -1;

	src->sizeof_sym_hist = sizeof_sym_hist;
	src->nr_histograms   = nr_hists;
	src->histograms	     = calloc(nr_hists, sizeof_sym_hist) ;
	return src->histograms ? 0 : -1;
}

/* The cycles histogram is lazily allocated. */
static int symbol__alloc_hist_cycles(struct symbol *sym)
{
	struct annotation *notes = symbol__annotation(sym);
	const size_t size = symbol__size(sym);

	notes->src->cycles_hist = calloc(size, sizeof(struct cyc_hist));
	if (notes->src->cycles_hist == NULL)
		return -1;
	return 0;
}

void symbol__annotate_zero_histograms(struct symbol *sym)
{
	struct annotation *notes = symbol__annotation(sym);

	pthread_mutex_lock(&notes->lock);
	if (notes->src != NULL) {
		memset(notes->src->histograms, 0,
		       notes->src->nr_histograms * notes->src->sizeof_sym_hist);
		if (notes->src->cycles_hist)
			memset(notes->src->cycles_hist, 0,
				symbol__size(sym) * sizeof(struct cyc_hist));
	}
	pthread_mutex_unlock(&notes->lock);
}

static int __symbol__account_cycles(struct cyc_hist *ch,
				    u64 start,
				    unsigned offset, unsigned cycles,
				    unsigned have_start)
{
	/*
	 * For now we can only account one basic block per
	 * final jump. But multiple could be overlapping.
	 * Always account the longest one. So when
	 * a shorter one has been already seen throw it away.
	 *
	 * We separately always account the full cycles.
	 */
	ch[offset].num_aggr++;
	ch[offset].cycles_aggr += cycles;

	if (cycles > ch[offset].cycles_max)
		ch[offset].cycles_max = cycles;

	if (ch[offset].cycles_min) {
		if (cycles && cycles < ch[offset].cycles_min)
			ch[offset].cycles_min = cycles;
	} else
		ch[offset].cycles_min = cycles;

	if (!have_start && ch[offset].have_start)
		return 0;
	if (ch[offset].num) {
		if (have_start && (!ch[offset].have_start ||
				   ch[offset].start > start)) {
			ch[offset].have_start = 0;
			ch[offset].cycles = 0;
			ch[offset].num = 0;
			if (ch[offset].reset < 0xffff)
				ch[offset].reset++;
		} else if (have_start &&
			   ch[offset].start < start)
			return 0;
	}
	ch[offset].have_start = have_start;
	ch[offset].start = start;
	ch[offset].cycles += cycles;
	ch[offset].num++;
	return 0;
}

static int __symbol__inc_addr_samples(struct symbol *sym, struct map *map,
				      struct annotated_source *src, int evidx, u64 addr,
				      struct perf_sample *sample)
{
	unsigned offset;
	struct sym_hist *h;

	pr_debug3("%s: addr=%#" PRIx64 "\n", __func__, map->unmap_ip(map, addr));

	if ((addr < sym->start || addr >= sym->end) &&
	    (addr != sym->end || sym->start != sym->end)) {
		pr_debug("%s(%d): ERANGE! sym->name=%s, start=%#" PRIx64 ", addr=%#" PRIx64 ", end=%#" PRIx64 "\n",
		       __func__, __LINE__, sym->name, sym->start, addr, sym->end);
		return -ERANGE;
	}

	offset = addr - sym->start;
	h = annotated_source__histogram(src, evidx);
	if (h == NULL) {
		pr_debug("%s(%d): ENOMEM! sym->name=%s, start=%#" PRIx64 ", addr=%#" PRIx64 ", end=%#" PRIx64 ", func: %d\n",
			 __func__, __LINE__, sym->name, sym->start, addr, sym->end, sym->type == STT_FUNC);
		return -ENOMEM;
	}
	h->nr_samples++;
	h->addr[offset].nr_samples++;
	h->period += sample->period;
	h->addr[offset].period += sample->period;

	pr_debug3("%#" PRIx64 " %s: period++ [addr: %#" PRIx64 ", %#" PRIx64
		  ", evidx=%d] => nr_samples: %" PRIu64 ", period: %" PRIu64 "\n",
		  sym->start, sym->name, addr, addr - sym->start, evidx,
		  h->addr[offset].nr_samples, h->addr[offset].period);
	return 0;
}

static struct cyc_hist *symbol__cycles_hist(struct symbol *sym)
{
	struct annotation *notes = symbol__annotation(sym);

	if (notes->src == NULL) {
		notes->src = annotated_source__new();
		if (notes->src == NULL)
			return NULL;
		goto alloc_cycles_hist;
	}

	if (!notes->src->cycles_hist) {
alloc_cycles_hist:
		symbol__alloc_hist_cycles(sym);
	}

	return notes->src->cycles_hist;
}

struct annotated_source *symbol__hists(struct symbol *sym, int nr_hists)
{
	struct annotation *notes = symbol__annotation(sym);

	if (notes->src == NULL) {
		notes->src = annotated_source__new();
		if (notes->src == NULL)
			return NULL;
		goto alloc_histograms;
	}

	if (notes->src->histograms == NULL) {
alloc_histograms:
		annotated_source__alloc_histograms(notes->src, symbol__size(sym),
						   nr_hists);
	}

	return notes->src;
}

static int symbol__inc_addr_samples(struct symbol *sym, struct map *map,
				    struct perf_evsel *evsel, u64 addr,
				    struct perf_sample *sample)
{
	struct annotated_source *src;

	if (sym == NULL)
		return 0;
	src = symbol__hists(sym, evsel->evlist->nr_entries);
	return (src) ?  __symbol__inc_addr_samples(sym, map, src, evsel->idx,
						   addr, sample) : 0;
}

static int symbol__account_cycles(u64 addr, u64 start,
				  struct symbol *sym, unsigned cycles)
{
	struct cyc_hist *cycles_hist;
	unsigned offset;

	if (sym == NULL)
		return 0;
	cycles_hist = symbol__cycles_hist(sym);
	if (cycles_hist == NULL)
		return -ENOMEM;
	if (addr < sym->start || addr >= sym->end)
		return -ERANGE;

	if (start) {
		if (start < sym->start || start >= sym->end)
			return -ERANGE;
		if (start >= addr)
			start = 0;
	}
	offset = addr - sym->start;
	return __symbol__account_cycles(cycles_hist,
					start ? start - sym->start : 0,
					offset, cycles,
					!!start);
}

int addr_map_symbol__account_cycles(struct addr_map_symbol *ams,
				    struct addr_map_symbol *start,
				    unsigned cycles)
{
	u64 saddr = 0;
	int err;

	if (!cycles)
		return 0;

	/*
	 * Only set start when IPC can be computed. We can only
	 * compute it when the basic block is completely in a single
	 * function.
	 * Special case the case when the jump is elsewhere, but
	 * it starts on the function start.
	 */
	if (start &&
		(start->sym == ams->sym ||
		 (ams->sym &&
		   start->addr == ams->sym->start + ams->map->start)))
		saddr = start->al_addr;
	if (saddr == 0)
		pr_debug2("BB with bad start: addr %"PRIx64" start %"PRIx64" sym %"PRIx64" saddr %"PRIx64"\n",
			ams->addr,
			start ? start->addr : 0,
			ams->sym ? ams->sym->start + ams->map->start : 0,
			saddr);
	err = symbol__account_cycles(ams->al_addr, saddr, ams->sym, cycles);
	if (err)
		pr_debug2("account_cycles failed %d\n", err);
	return err;
}

static unsigned annotation__count_insn(struct annotation *notes, u64 start, u64 end)
{
	unsigned n_insn = 0;
	u64 offset;

	for (offset = start; offset <= end; offset++) {
		if (notes->offsets[offset])
			n_insn++;
	}
	return n_insn;
}

static void annotation__count_and_fill(struct annotation *notes, u64 start, u64 end, struct cyc_hist *ch)
{
	unsigned n_insn;
	unsigned int cover_insn = 0;
	u64 offset;

	n_insn = annotation__count_insn(notes, start, end);
	if (n_insn && ch->num && ch->cycles) {
		float ipc = n_insn / ((double)ch->cycles / (double)ch->num);

		/* Hide data when there are too many overlaps. */
		if (ch->reset >= 0x7fff)
			return;

		for (offset = start; offset <= end; offset++) {
			struct annotation_line *al = notes->offsets[offset];

			if (al && al->ipc == 0.0) {
				al->ipc = ipc;
				cover_insn++;
			}
		}

		if (cover_insn) {
			notes->hit_cycles += ch->cycles;
			notes->hit_insn += n_insn * ch->num;
			notes->cover_insn += cover_insn;
		}
	}
}

void annotation__compute_ipc(struct annotation *notes, size_t size)
{
	s64 offset;

	if (!notes->src || !notes->src->cycles_hist)
		return;

	notes->total_insn = annotation__count_insn(notes, 0, size - 1);
	notes->hit_cycles = 0;
	notes->hit_insn = 0;
	notes->cover_insn = 0;

	pthread_mutex_lock(&notes->lock);
	for (offset = size - 1; offset >= 0; --offset) {
		struct cyc_hist *ch;

		ch = &notes->src->cycles_hist[offset];
		if (ch && ch->cycles) {
			struct annotation_line *al;

			if (ch->have_start)
				annotation__count_and_fill(notes, ch->start, offset, ch);
			al = notes->offsets[offset];
			if (al && ch->num_aggr) {
				al->cycles = ch->cycles_aggr / ch->num_aggr;
				al->cycles_max = ch->cycles_max;
				al->cycles_min = ch->cycles_min;
			}
			notes->have_cycles = true;
		}
	}
	pthread_mutex_unlock(&notes->lock);
}

int addr_map_symbol__inc_samples(struct addr_map_symbol *ams, struct perf_sample *sample,
				 struct perf_evsel *evsel)
{
	return symbol__inc_addr_samples(ams->sym, ams->map, evsel, ams->al_addr, sample);
}

int hist_entry__inc_addr_samples(struct hist_entry *he, struct perf_sample *sample,
				 struct perf_evsel *evsel, u64 ip)
{
	return symbol__inc_addr_samples(he->ms.sym, he->ms.map, evsel, ip, sample);
}

static void disasm_line__init_ins(struct disasm_line *dl, struct arch *arch, struct map_symbol *ms)
{
	dl->ins.ops = ins__find(arch, dl->ins.name);

	if (!dl->ins.ops)
		return;

	if (dl->ins.ops->parse && dl->ins.ops->parse(arch, &dl->ops, ms) < 0)
		dl->ins.ops = NULL;
}

static int disasm_line__parse(char *line, const char **namep, char **rawp)
{
	char tmp, *name = skip_spaces(line);

	if (name[0] == '\0')
		return -1;

	*rawp = name + 1;

	while ((*rawp)[0] != '\0' && !isspace((*rawp)[0]))
		++*rawp;

	tmp = (*rawp)[0];
	(*rawp)[0] = '\0';
	*namep = strdup(name);

	if (*namep == NULL)
		goto out;

	(*rawp)[0] = tmp;
<<<<<<< HEAD
	*rawp = skip_spaces(*rawp);
=======
	*rawp = strim(*rawp);
>>>>>>> bb831786

	return 0;

out:
	return -1;
}

struct annotate_args {
	size_t			 privsize;
	struct arch		*arch;
	struct map_symbol	 ms;
	struct perf_evsel	*evsel;
	struct annotation_options *options;
	s64			 offset;
	char			*line;
	int			 line_nr;
};

static void annotation_line__delete(struct annotation_line *al)
{
	void *ptr = (void *) al - al->privsize;

	free_srcline(al->path);
	zfree(&al->line);
	free(ptr);
}

/*
 * Allocating the annotation line data with following
 * structure:
 *
 *    --------------------------------------
 *    private space | struct annotation_line
 *    --------------------------------------
 *
 * Size of the private space is stored in 'struct annotation_line'.
 *
 */
static struct annotation_line *
annotation_line__new(struct annotate_args *args, size_t privsize)
{
	struct annotation_line *al;
	struct perf_evsel *evsel = args->evsel;
	size_t size = privsize + sizeof(*al);
	int nr = 1;

	if (perf_evsel__is_group_event(evsel))
		nr = evsel->nr_members;

	size += sizeof(al->data[0]) * nr;

	al = zalloc(size);
	if (al) {
		al = (void *) al + privsize;
		al->privsize   = privsize;
		al->offset     = args->offset;
		al->line       = strdup(args->line);
		al->line_nr    = args->line_nr;
		al->data_nr    = nr;
	}

	return al;
}

/*
 * Allocating the disasm annotation line data with
 * following structure:
 *
 *    ------------------------------------------------------------
 *    privsize space | struct disasm_line | struct annotation_line
 *    ------------------------------------------------------------
 *
 * We have 'struct annotation_line' member as last member
 * of 'struct disasm_line' to have an easy access.
 *
 */
static struct disasm_line *disasm_line__new(struct annotate_args *args)
{
	struct disasm_line *dl = NULL;
	struct annotation_line *al;
	size_t privsize = args->privsize + offsetof(struct disasm_line, al);

	al = annotation_line__new(args, privsize);
	if (al != NULL) {
		dl = disasm_line(al);

		if (dl->al.line == NULL)
			goto out_delete;

		if (args->offset != -1) {
			if (disasm_line__parse(dl->al.line, &dl->ins.name, &dl->ops.raw) < 0)
				goto out_free_line;

			disasm_line__init_ins(dl, args->arch, &args->ms);
		}
	}

	return dl;

out_free_line:
	zfree(&dl->al.line);
out_delete:
	free(dl);
	return NULL;
}

void disasm_line__free(struct disasm_line *dl)
{
	if (dl->ins.ops && dl->ins.ops->free)
		dl->ins.ops->free(&dl->ops);
	else
		ins__delete(&dl->ops);
	zfree(&dl->ins.name);
	annotation_line__delete(&dl->al);
}

int disasm_line__scnprintf(struct disasm_line *dl, char *bf, size_t size, bool raw, int max_ins_name)
{
	if (raw || !dl->ins.ops)
		return scnprintf(bf, size, "%-*s %s", max_ins_name, dl->ins.name, dl->ops.raw);

	return ins__scnprintf(&dl->ins, bf, size, &dl->ops, max_ins_name);
}

static void annotation_line__add(struct annotation_line *al, struct list_head *head)
{
	list_add_tail(&al->node, head);
}

struct annotation_line *
annotation_line__next(struct annotation_line *pos, struct list_head *head)
{
	list_for_each_entry_continue(pos, head, node)
		if (pos->offset >= 0)
			return pos;

	return NULL;
}

static const char *annotate__address_color(struct block_range *br)
{
	double cov = block_range__coverage(br);

	if (cov >= 0) {
		/* mark red for >75% coverage */
		if (cov > 0.75)
			return PERF_COLOR_RED;

		/* mark dull for <1% coverage */
		if (cov < 0.01)
			return PERF_COLOR_NORMAL;
	}

	return PERF_COLOR_MAGENTA;
}

static const char *annotate__asm_color(struct block_range *br)
{
	double cov = block_range__coverage(br);

	if (cov >= 0) {
		/* mark dull for <1% coverage */
		if (cov < 0.01)
			return PERF_COLOR_NORMAL;
	}

	return PERF_COLOR_BLUE;
}

static void annotate__branch_printf(struct block_range *br, u64 addr)
{
	bool emit_comment = true;

	if (!br)
		return;

#if 1
	if (br->is_target && br->start == addr) {
		struct block_range *branch = br;
		double p;

		/*
		 * Find matching branch to our target.
		 */
		while (!branch->is_branch)
			branch = block_range__next(branch);

		p = 100 *(double)br->entry / branch->coverage;

		if (p > 0.1) {
			if (emit_comment) {
				emit_comment = false;
				printf("\t#");
			}

			/*
			 * The percentage of coverage joined at this target in relation
			 * to the next branch.
			 */
			printf(" +%.2f%%", p);
		}
	}
#endif
	if (br->is_branch && br->end == addr) {
		double p = 100*(double)br->taken / br->coverage;

		if (p > 0.1) {
			if (emit_comment) {
				emit_comment = false;
				printf("\t#");
			}

			/*
			 * The percentage of coverage leaving at this branch, and
			 * its prediction ratio.
			 */
			printf(" -%.2f%% (p:%.2f%%)", p, 100*(double)br->pred  / br->taken);
		}
	}
}

static int disasm_line__print(struct disasm_line *dl, u64 start, int addr_fmt_width)
{
	s64 offset = dl->al.offset;
	const u64 addr = start + offset;
	struct block_range *br;

	br = block_range__find(addr);
	color_fprintf(stdout, annotate__address_color(br), "  %*" PRIx64 ":", addr_fmt_width, addr);
	color_fprintf(stdout, annotate__asm_color(br), "%s", dl->al.line);
	annotate__branch_printf(br, addr);
	return 0;
}

static int
annotation_line__print(struct annotation_line *al, struct symbol *sym, u64 start,
		       struct perf_evsel *evsel, u64 len, int min_pcnt, int printed,
		       int max_lines, struct annotation_line *queue, int addr_fmt_width,
		       int percent_type)
{
	struct disasm_line *dl = container_of(al, struct disasm_line, al);
	static const char *prev_line;
	static const char *prev_color;

	if (al->offset != -1) {
		double max_percent = 0.0;
		int i, nr_percent = 1;
		const char *color;
		struct annotation *notes = symbol__annotation(sym);

		for (i = 0; i < al->data_nr; i++) {
			double percent;

			percent = annotation_data__percent(&al->data[i],
							   percent_type);

			if (percent > max_percent)
				max_percent = percent;
		}

		if (al->data_nr > nr_percent)
			nr_percent = al->data_nr;

		if (max_percent < min_pcnt)
			return -1;

		if (max_lines && printed >= max_lines)
			return 1;

		if (queue != NULL) {
			list_for_each_entry_from(queue, &notes->src->source, node) {
				if (queue == al)
					break;
				annotation_line__print(queue, sym, start, evsel, len,
						       0, 0, 1, NULL, addr_fmt_width,
						       percent_type);
			}
		}

		color = get_percent_color(max_percent);

		/*
		 * Also color the filename and line if needed, with
		 * the same color than the percentage. Don't print it
		 * twice for close colored addr with the same filename:line
		 */
		if (al->path) {
			if (!prev_line || strcmp(prev_line, al->path)
				       || color != prev_color) {
				color_fprintf(stdout, color, " %s", al->path);
				prev_line = al->path;
				prev_color = color;
			}
		}

		for (i = 0; i < nr_percent; i++) {
			struct annotation_data *data = &al->data[i];
			double percent;

			percent = annotation_data__percent(data, percent_type);
			color = get_percent_color(percent);

			if (symbol_conf.show_total_period)
				color_fprintf(stdout, color, " %11" PRIu64,
					      data->he.period);
			else if (symbol_conf.show_nr_samples)
				color_fprintf(stdout, color, " %7" PRIu64,
					      data->he.nr_samples);
			else
				color_fprintf(stdout, color, " %7.2f", percent);
		}

		printf(" : ");

		disasm_line__print(dl, start, addr_fmt_width);
		printf("\n");
	} else if (max_lines && printed >= max_lines)
		return 1;
	else {
		int width = symbol_conf.show_total_period ? 12 : 8;

		if (queue)
			return -1;

		if (perf_evsel__is_group_event(evsel))
			width *= evsel->nr_members;

		if (!*al->line)
			printf(" %*s:\n", width, " ");
		else
			printf(" %*s:     %*s %s\n", width, " ", addr_fmt_width, " ", al->line);
	}

	return 0;
}

/*
 * symbol__parse_objdump_line() parses objdump output (with -d --no-show-raw)
 * which looks like following
 *
 *  0000000000415500 <_init>:
 *    415500:       sub    $0x8,%rsp
 *    415504:       mov    0x2f5ad5(%rip),%rax        # 70afe0 <_DYNAMIC+0x2f8>
 *    41550b:       test   %rax,%rax
 *    41550e:       je     415515 <_init+0x15>
 *    415510:       callq  416e70 <__gmon_start__@plt>
 *    415515:       add    $0x8,%rsp
 *    415519:       retq
 *
 * it will be parsed and saved into struct disasm_line as
 *  <offset>       <name>  <ops.raw>
 *
 * The offset will be a relative offset from the start of the symbol and -1
 * means that it's not a disassembly line so should be treated differently.
 * The ops.raw part will be parsed further according to type of the instruction.
 */
static int symbol__parse_objdump_line(struct symbol *sym, FILE *file,
				      struct annotate_args *args,
				      int *line_nr)
{
	struct map *map = args->ms.map;
	struct annotation *notes = symbol__annotation(sym);
	struct disasm_line *dl;
	char *line = NULL, *parsed_line, *tmp, *tmp2;
	size_t line_len;
	s64 line_ip, offset = -1;
	regmatch_t match[2];

	if (getline(&line, &line_len, file) < 0)
		return -1;

	if (!line)
		return -1;

	line_ip = -1;
	parsed_line = strim(line);

	/* /filename:linenr ? Save line number and ignore. */
	if (regexec(&file_lineno, parsed_line, 2, match, 0) == 0) {
		*line_nr = atoi(parsed_line + match[1].rm_so);
		return 0;
	}

	tmp = skip_spaces(parsed_line);
	if (*tmp) {
		/*
		 * Parse hexa addresses followed by ':'
		 */
		line_ip = strtoull(tmp, &tmp2, 16);
		if (*tmp2 != ':' || tmp == tmp2 || tmp2[1] == '\0')
			line_ip = -1;
	}

	if (line_ip != -1) {
		u64 start = map__rip_2objdump(map, sym->start),
		    end = map__rip_2objdump(map, sym->end);

		offset = line_ip - start;
		if ((u64)line_ip < start || (u64)line_ip >= end)
			offset = -1;
		else
			parsed_line = tmp2 + 1;
	}

	args->offset  = offset;
	args->line    = parsed_line;
	args->line_nr = *line_nr;
	args->ms.sym  = sym;

	dl = disasm_line__new(args);
	free(line);
	(*line_nr)++;

	if (dl == NULL)
		return -1;

	if (!disasm_line__has_local_offset(dl)) {
		dl->ops.target.offset = dl->ops.target.addr -
					map__rip_2objdump(map, sym->start);
		dl->ops.target.offset_avail = true;
	}

	/* kcore has no symbols, so add the call target symbol */
	if (dl->ins.ops && ins__is_call(&dl->ins) && !dl->ops.target.sym) {
		struct addr_map_symbol target = {
			.map = map,
			.addr = dl->ops.target.addr,
		};

		if (!map_groups__find_ams(&target) &&
		    target.sym->start == target.al_addr)
			dl->ops.target.sym = target.sym;
	}

	annotation_line__add(&dl->al, &notes->src->source);

	return 0;
}

static __attribute__((constructor)) void symbol__init_regexpr(void)
{
	regcomp(&file_lineno, "^/[^:]+:([0-9]+)", REG_EXTENDED);
}

static void delete_last_nop(struct symbol *sym)
{
	struct annotation *notes = symbol__annotation(sym);
	struct list_head *list = &notes->src->source;
	struct disasm_line *dl;

	while (!list_empty(list)) {
		dl = list_entry(list->prev, struct disasm_line, al.node);

		if (dl->ins.ops) {
			if (dl->ins.ops != &nop_ops)
				return;
		} else {
			if (!strstr(dl->al.line, " nop ") &&
			    !strstr(dl->al.line, " nopl ") &&
			    !strstr(dl->al.line, " nopw "))
				return;
		}

		list_del_init(&dl->al.node);
		disasm_line__free(dl);
	}
}

int symbol__strerror_disassemble(struct symbol *sym __maybe_unused, struct map *map,
			      int errnum, char *buf, size_t buflen)
{
	struct dso *dso = map->dso;

	BUG_ON(buflen == 0);

	if (errnum >= 0) {
		str_error_r(errnum, buf, buflen);
		return 0;
	}

	switch (errnum) {
	case SYMBOL_ANNOTATE_ERRNO__NO_VMLINUX: {
		char bf[SBUILD_ID_SIZE + 15] = " with build id ";
		char *build_id_msg = NULL;

		if (dso->has_build_id) {
			build_id__sprintf(dso->build_id,
					  sizeof(dso->build_id), bf + 15);
			build_id_msg = bf;
		}
		scnprintf(buf, buflen,
			  "No vmlinux file%s\nwas found in the path.\n\n"
			  "Note that annotation using /proc/kcore requires CAP_SYS_RAWIO capability.\n\n"
			  "Please use:\n\n"
			  "  perf buildid-cache -vu vmlinux\n\n"
			  "or:\n\n"
			  "  --vmlinux vmlinux\n", build_id_msg ?: "");
	}
		break;
	case SYMBOL_ANNOTATE_ERRNO__NO_LIBOPCODES_FOR_BPF:
		scnprintf(buf, buflen, "Please link with binutils's libopcode to enable BPF annotation");
		break;
	default:
		scnprintf(buf, buflen, "Internal error: Invalid %d error code\n", errnum);
		break;
	}

	return 0;
}

static int dso__disassemble_filename(struct dso *dso, char *filename, size_t filename_size)
{
	char linkname[PATH_MAX];
	char *build_id_filename;
	char *build_id_path = NULL;
	char *pos;

	if (dso->symtab_type == DSO_BINARY_TYPE__KALLSYMS &&
	    !dso__is_kcore(dso))
		return SYMBOL_ANNOTATE_ERRNO__NO_VMLINUX;

	build_id_filename = dso__build_id_filename(dso, NULL, 0, false);
	if (build_id_filename) {
		__symbol__join_symfs(filename, filename_size, build_id_filename);
		free(build_id_filename);
	} else {
		if (dso->has_build_id)
			return ENOMEM;
		goto fallback;
	}

	build_id_path = strdup(filename);
	if (!build_id_path)
		return -1;

	/*
	 * old style build-id cache has name of XX/XXXXXXX.. while
	 * new style has XX/XXXXXXX../{elf,kallsyms,vdso}.
	 * extract the build-id part of dirname in the new style only.
	 */
	pos = strrchr(build_id_path, '/');
	if (pos && strlen(pos) < SBUILD_ID_SIZE - 2)
		dirname(build_id_path);

	if (dso__is_kcore(dso) ||
	    readlink(build_id_path, linkname, sizeof(linkname)) < 0 ||
	    strstr(linkname, DSO__NAME_KALLSYMS) ||
	    access(filename, R_OK)) {
fallback:
		/*
		 * If we don't have build-ids or the build-id file isn't in the
		 * cache, or is just a kallsyms file, well, lets hope that this
		 * DSO is the same as when 'perf record' ran.
		 */
		__symbol__join_symfs(filename, filename_size, dso->long_name);
	}

	free(build_id_path);
	return 0;
}

#if defined(HAVE_LIBBFD_SUPPORT) && defined(HAVE_LIBBPF_SUPPORT)
#define PACKAGE "perf"
#include <bfd.h>
#include <dis-asm.h>

static int symbol__disassemble_bpf(struct symbol *sym,
				   struct annotate_args *args)
{
	struct annotation *notes = symbol__annotation(sym);
	struct annotation_options *opts = args->options;
	struct bpf_prog_info_linear *info_linear;
	struct bpf_prog_linfo *prog_linfo = NULL;
	struct bpf_prog_info_node *info_node;
	int len = sym->end - sym->start;
	disassembler_ftype disassemble;
	struct map *map = args->ms.map;
	struct disassemble_info info;
	struct dso *dso = map->dso;
	int pc = 0, count, sub_id;
	struct btf *btf = NULL;
	char tpath[PATH_MAX];
	size_t buf_size;
	int nr_skip = 0;
	int ret = -1;
	char *buf;
	bfd *bfdf;
	FILE *s;

	if (dso->binary_type != DSO_BINARY_TYPE__BPF_PROG_INFO)
		return -1;

	pr_debug("%s: handling sym %s addr %" PRIx64 " len %" PRIx64 "\n", __func__,
		  sym->name, sym->start, sym->end - sym->start);

	memset(tpath, 0, sizeof(tpath));
	perf_exe(tpath, sizeof(tpath));

	bfdf = bfd_openr(tpath, NULL);
	assert(bfdf);
	assert(bfd_check_format(bfdf, bfd_object));

	s = open_memstream(&buf, &buf_size);
	if (!s)
		goto out;
	init_disassemble_info(&info, s,
			      (fprintf_ftype) fprintf);

	info.arch = bfd_get_arch(bfdf);
	info.mach = bfd_get_mach(bfdf);

	info_node = perf_env__find_bpf_prog_info(dso->bpf_prog.env,
						 dso->bpf_prog.id);
	if (!info_node)
		goto out;
	info_linear = info_node->info_linear;
	sub_id = dso->bpf_prog.sub_id;

	info.buffer = (void *)(uintptr_t)(info_linear->info.jited_prog_insns);
	info.buffer_length = info_linear->info.jited_prog_len;

	if (info_linear->info.nr_line_info)
		prog_linfo = bpf_prog_linfo__new(&info_linear->info);

	if (info_linear->info.btf_id) {
		struct btf_node *node;

		node = perf_env__find_btf(dso->bpf_prog.env,
					  info_linear->info.btf_id);
		if (node)
			btf = btf__new((__u8 *)(node->data),
				       node->data_size);
	}

	disassemble_init_for_target(&info);

#ifdef DISASM_FOUR_ARGS_SIGNATURE
	disassemble = disassembler(info.arch,
				   bfd_big_endian(bfdf),
				   info.mach,
				   bfdf);
#else
	disassemble = disassembler(bfdf);
#endif
	assert(disassemble);

	fflush(s);
	do {
		const struct bpf_line_info *linfo = NULL;
		struct disasm_line *dl;
		size_t prev_buf_size;
		const char *srcline;
		u64 addr;

		addr = pc + ((u64 *)(uintptr_t)(info_linear->info.jited_ksyms))[sub_id];
		count = disassemble(pc, &info);

		if (prog_linfo)
			linfo = bpf_prog_linfo__lfind_addr_func(prog_linfo,
								addr, sub_id,
								nr_skip);

		if (linfo && btf) {
			srcline = btf__name_by_offset(btf, linfo->line_off);
			nr_skip++;
		} else
			srcline = NULL;

		fprintf(s, "\n");
		prev_buf_size = buf_size;
		fflush(s);

		if (!opts->hide_src_code && srcline) {
			args->offset = -1;
			args->line = strdup(srcline);
			args->line_nr = 0;
			args->ms.sym  = sym;
			dl = disasm_line__new(args);
			if (dl) {
				annotation_line__add(&dl->al,
						     &notes->src->source);
			}
		}

		args->offset = pc;
		args->line = buf + prev_buf_size;
		args->line_nr = 0;
		args->ms.sym  = sym;
		dl = disasm_line__new(args);
		if (dl)
			annotation_line__add(&dl->al, &notes->src->source);

		pc += count;
	} while (count > 0 && pc < len);

	ret = 0;
out:
	free(prog_linfo);
	free(btf);
	fclose(s);
	bfd_close(bfdf);
	return ret;
}
#else // defined(HAVE_LIBBFD_SUPPORT) && defined(HAVE_LIBBPF_SUPPORT)
static int symbol__disassemble_bpf(struct symbol *sym __maybe_unused,
				   struct annotate_args *args __maybe_unused)
{
	return SYMBOL_ANNOTATE_ERRNO__NO_LIBOPCODES_FOR_BPF;
}
#endif // defined(HAVE_LIBBFD_SUPPORT) && defined(HAVE_LIBBPF_SUPPORT)

static int symbol__disassemble(struct symbol *sym, struct annotate_args *args)
{
	struct annotation_options *opts = args->options;
	struct map *map = args->ms.map;
	struct dso *dso = map->dso;
	char *command;
	FILE *file;
	char symfs_filename[PATH_MAX];
	struct kcore_extract kce;
	bool delete_extract = false;
	bool decomp = false;
	int stdout_fd[2];
	int lineno = 0;
	int nline;
	pid_t pid;
	int err = dso__disassemble_filename(dso, symfs_filename, sizeof(symfs_filename));

	if (err)
		return err;

	pr_debug("%s: filename=%s, sym=%s, start=%#" PRIx64 ", end=%#" PRIx64 "\n", __func__,
		 symfs_filename, sym->name, map->unmap_ip(map, sym->start),
		 map->unmap_ip(map, sym->end));

	pr_debug("annotating [%p] %30s : [%p] %30s\n",
		 dso, dso->long_name, sym, sym->name);

	if (dso->binary_type == DSO_BINARY_TYPE__BPF_PROG_INFO) {
		return symbol__disassemble_bpf(sym, args);
	} else if (dso__is_kcore(dso)) {
		kce.kcore_filename = symfs_filename;
		kce.addr = map__rip_2objdump(map, sym->start);
		kce.offs = sym->start;
		kce.len = sym->end - sym->start;
		if (!kcore_extract__create(&kce)) {
			delete_extract = true;
			strlcpy(symfs_filename, kce.extract_filename,
				sizeof(symfs_filename));
		}
	} else if (dso__needs_decompress(dso)) {
		char tmp[KMOD_DECOMP_LEN];

		if (dso__decompress_kmodule_path(dso, symfs_filename,
						 tmp, sizeof(tmp)) < 0)
			goto out;

		decomp = true;
		strcpy(symfs_filename, tmp);
	}

	err = asprintf(&command,
		 "%s %s%s --start-address=0x%016" PRIx64
		 " --stop-address=0x%016" PRIx64
		 " -l -d %s %s -C \"$1\" 2>/dev/null|grep -v \"$1:\"|expand",
		 opts->objdump_path ?: "objdump",
		 opts->disassembler_style ? "-M " : "",
		 opts->disassembler_style ?: "",
		 map__rip_2objdump(map, sym->start),
		 map__rip_2objdump(map, sym->end),
		 opts->show_asm_raw ? "" : "--no-show-raw",
		 opts->annotate_src ? "-S" : "");

	if (err < 0) {
		pr_err("Failure allocating memory for the command to run\n");
		goto out_remove_tmp;
	}

	pr_debug("Executing: %s\n", command);

	err = -1;
	if (pipe(stdout_fd) < 0) {
		pr_err("Failure creating the pipe to run %s\n", command);
		goto out_free_command;
	}

	pid = fork();
	if (pid < 0) {
		pr_err("Failure forking to run %s\n", command);
		goto out_close_stdout;
	}

	if (pid == 0) {
		close(stdout_fd[0]);
		dup2(stdout_fd[1], 1);
		close(stdout_fd[1]);
		execl("/bin/sh", "sh", "-c", command, "--", symfs_filename,
		      NULL);
		perror(command);
		exit(-1);
	}

	close(stdout_fd[1]);

	file = fdopen(stdout_fd[0], "r");
	if (!file) {
		pr_err("Failure creating FILE stream for %s\n", command);
		/*
		 * If we were using debug info should retry with
		 * original binary.
		 */
		goto out_free_command;
	}

	nline = 0;
	while (!feof(file)) {
		/*
		 * The source code line number (lineno) needs to be kept in
		 * across calls to symbol__parse_objdump_line(), so that it
		 * can associate it with the instructions till the next one.
		 * See disasm_line__new() and struct disasm_line::line_nr.
		 */
		if (symbol__parse_objdump_line(sym, file, args, &lineno) < 0)
			break;
		nline++;
	}

	if (nline == 0)
		pr_err("No output from %s\n", command);

	/*
	 * kallsyms does not have symbol sizes so there may a nop at the end.
	 * Remove it.
	 */
	if (dso__is_kcore(dso))
		delete_last_nop(sym);

	fclose(file);
	err = 0;
out_free_command:
	free(command);
out_remove_tmp:
	close(stdout_fd[0]);

	if (decomp)
		unlink(symfs_filename);

	if (delete_extract)
		kcore_extract__delete(&kce);
out:
	return err;

out_close_stdout:
	close(stdout_fd[1]);
	goto out_free_command;
}

static void calc_percent(struct sym_hist *sym_hist,
			 struct hists *hists,
			 struct annotation_data *data,
			 s64 offset, s64 end)
{
	unsigned int hits = 0;
	u64 period = 0;

	while (offset < end) {
		hits   += sym_hist->addr[offset].nr_samples;
		period += sym_hist->addr[offset].period;
		++offset;
	}

	if (sym_hist->nr_samples) {
		data->he.period     = period;
		data->he.nr_samples = hits;
		data->percent[PERCENT_HITS_LOCAL] = 100.0 * hits / sym_hist->nr_samples;
	}

	if (hists->stats.nr_non_filtered_samples)
		data->percent[PERCENT_HITS_GLOBAL] = 100.0 * hits / hists->stats.nr_non_filtered_samples;

	if (sym_hist->period)
		data->percent[PERCENT_PERIOD_LOCAL] = 100.0 * period / sym_hist->period;

	if (hists->stats.total_period)
		data->percent[PERCENT_PERIOD_GLOBAL] = 100.0 * period / hists->stats.total_period;
}

static void annotation__calc_percent(struct annotation *notes,
				     struct perf_evsel *leader, s64 len)
{
	struct annotation_line *al, *next;
	struct perf_evsel *evsel;

	list_for_each_entry(al, &notes->src->source, node) {
		s64 end;
		int i = 0;

		if (al->offset == -1)
			continue;

		next = annotation_line__next(al, &notes->src->source);
		end  = next ? next->offset : len;

		for_each_group_evsel(evsel, leader) {
			struct hists *hists = evsel__hists(evsel);
			struct annotation_data *data;
			struct sym_hist *sym_hist;

			BUG_ON(i >= al->data_nr);

			sym_hist = annotation__histogram(notes, evsel->idx);
			data = &al->data[i++];

			calc_percent(sym_hist, hists, data, al->offset, end);
		}
	}
}

void symbol__calc_percent(struct symbol *sym, struct perf_evsel *evsel)
{
	struct annotation *notes = symbol__annotation(sym);

	annotation__calc_percent(notes, evsel, symbol__size(sym));
}

int symbol__annotate(struct symbol *sym, struct map *map,
		     struct perf_evsel *evsel, size_t privsize,
		     struct annotation_options *options,
		     struct arch **parch)
{
	struct annotation *notes = symbol__annotation(sym);
	struct annotate_args args = {
		.privsize	= privsize,
		.evsel		= evsel,
		.options	= options,
	};
	struct perf_env *env = perf_evsel__env(evsel);
	const char *arch_name = perf_env__arch(env);
	struct arch *arch;
	int err;

	if (!arch_name)
		return -1;

	args.arch = arch = arch__find(arch_name);
	if (arch == NULL)
		return -ENOTSUP;

	if (parch)
		*parch = arch;

	if (arch->init) {
		err = arch->init(arch, env ? env->cpuid : NULL);
		if (err) {
			pr_err("%s: failed to initialize %s arch priv area\n", __func__, arch->name);
			return err;
		}
	}

	args.ms.map = map;
	args.ms.sym = sym;
	notes->start = map__rip_2objdump(map, sym->start);

	return symbol__disassemble(sym, &args);
}

static void insert_source_line(struct rb_root *root, struct annotation_line *al,
			       struct annotation_options *opts)
{
	struct annotation_line *iter;
	struct rb_node **p = &root->rb_node;
	struct rb_node *parent = NULL;
	int i, ret;

	while (*p != NULL) {
		parent = *p;
		iter = rb_entry(parent, struct annotation_line, rb_node);

		ret = strcmp(iter->path, al->path);
		if (ret == 0) {
			for (i = 0; i < al->data_nr; i++) {
				iter->data[i].percent_sum += annotation_data__percent(&al->data[i],
										      opts->percent_type);
			}
			return;
		}

		if (ret < 0)
			p = &(*p)->rb_left;
		else
			p = &(*p)->rb_right;
	}

	for (i = 0; i < al->data_nr; i++) {
		al->data[i].percent_sum = annotation_data__percent(&al->data[i],
								   opts->percent_type);
	}

	rb_link_node(&al->rb_node, parent, p);
	rb_insert_color(&al->rb_node, root);
}

static int cmp_source_line(struct annotation_line *a, struct annotation_line *b)
{
	int i;

	for (i = 0; i < a->data_nr; i++) {
		if (a->data[i].percent_sum == b->data[i].percent_sum)
			continue;
		return a->data[i].percent_sum > b->data[i].percent_sum;
	}

	return 0;
}

static void __resort_source_line(struct rb_root *root, struct annotation_line *al)
{
	struct annotation_line *iter;
	struct rb_node **p = &root->rb_node;
	struct rb_node *parent = NULL;

	while (*p != NULL) {
		parent = *p;
		iter = rb_entry(parent, struct annotation_line, rb_node);

		if (cmp_source_line(al, iter))
			p = &(*p)->rb_left;
		else
			p = &(*p)->rb_right;
	}

	rb_link_node(&al->rb_node, parent, p);
	rb_insert_color(&al->rb_node, root);
}

static void resort_source_line(struct rb_root *dest_root, struct rb_root *src_root)
{
	struct annotation_line *al;
	struct rb_node *node;

	node = rb_first(src_root);
	while (node) {
		struct rb_node *next;

		al = rb_entry(node, struct annotation_line, rb_node);
		next = rb_next(node);
		rb_erase(node, src_root);

		__resort_source_line(dest_root, al);
		node = next;
	}
}

static void print_summary(struct rb_root *root, const char *filename)
{
	struct annotation_line *al;
	struct rb_node *node;

	printf("\nSorted summary for file %s\n", filename);
	printf("----------------------------------------------\n\n");

	if (RB_EMPTY_ROOT(root)) {
		printf(" Nothing higher than %1.1f%%\n", MIN_GREEN);
		return;
	}

	node = rb_first(root);
	while (node) {
		double percent, percent_max = 0.0;
		const char *color;
		char *path;
		int i;

		al = rb_entry(node, struct annotation_line, rb_node);
		for (i = 0; i < al->data_nr; i++) {
			percent = al->data[i].percent_sum;
			color = get_percent_color(percent);
			color_fprintf(stdout, color, " %7.2f", percent);

			if (percent > percent_max)
				percent_max = percent;
		}

		path = al->path;
		color = get_percent_color(percent_max);
		color_fprintf(stdout, color, " %s\n", path);

		node = rb_next(node);
	}
}

static void symbol__annotate_hits(struct symbol *sym, struct perf_evsel *evsel)
{
	struct annotation *notes = symbol__annotation(sym);
	struct sym_hist *h = annotation__histogram(notes, evsel->idx);
	u64 len = symbol__size(sym), offset;

	for (offset = 0; offset < len; ++offset)
		if (h->addr[offset].nr_samples != 0)
			printf("%*" PRIx64 ": %" PRIu64 "\n", BITS_PER_LONG / 2,
			       sym->start + offset, h->addr[offset].nr_samples);
	printf("%*s: %" PRIu64 "\n", BITS_PER_LONG / 2, "h->nr_samples", h->nr_samples);
}

static int annotated_source__addr_fmt_width(struct list_head *lines, u64 start)
{
	char bf[32];
	struct annotation_line *line;

	list_for_each_entry_reverse(line, lines, node) {
		if (line->offset != -1)
			return scnprintf(bf, sizeof(bf), "%" PRIx64, start + line->offset);
	}

	return 0;
}

int symbol__annotate_printf(struct symbol *sym, struct map *map,
			    struct perf_evsel *evsel,
			    struct annotation_options *opts)
{
	struct dso *dso = map->dso;
	char *filename;
	const char *d_filename;
	const char *evsel_name = perf_evsel__name(evsel);
	struct annotation *notes = symbol__annotation(sym);
	struct sym_hist *h = annotation__histogram(notes, evsel->idx);
	struct annotation_line *pos, *queue = NULL;
	u64 start = map__rip_2objdump(map, sym->start);
	int printed = 2, queue_len = 0, addr_fmt_width;
	int more = 0;
	bool context = opts->context;
	u64 len;
	int width = symbol_conf.show_total_period ? 12 : 8;
	int graph_dotted_len;
	char buf[512];

	filename = strdup(dso->long_name);
	if (!filename)
		return -ENOMEM;

	if (opts->full_path)
		d_filename = filename;
	else
		d_filename = basename(filename);

	len = symbol__size(sym);

	if (perf_evsel__is_group_event(evsel)) {
		width *= evsel->nr_members;
		perf_evsel__group_desc(evsel, buf, sizeof(buf));
		evsel_name = buf;
	}

	graph_dotted_len = printf(" %-*.*s|	Source code & Disassembly of %s for %s (%" PRIu64 " samples, "
				  "percent: %s)\n",
				  width, width, symbol_conf.show_total_period ? "Period" :
				  symbol_conf.show_nr_samples ? "Samples" : "Percent",
				  d_filename, evsel_name, h->nr_samples,
				  percent_type_str(opts->percent_type));

	printf("%-*.*s----\n",
	       graph_dotted_len, graph_dotted_len, graph_dotted_line);

	if (verbose > 0)
		symbol__annotate_hits(sym, evsel);

	addr_fmt_width = annotated_source__addr_fmt_width(&notes->src->source, start);

	list_for_each_entry(pos, &notes->src->source, node) {
		int err;

		if (context && queue == NULL) {
			queue = pos;
			queue_len = 0;
		}

		err = annotation_line__print(pos, sym, start, evsel, len,
					     opts->min_pcnt, printed, opts->max_lines,
					     queue, addr_fmt_width, opts->percent_type);

		switch (err) {
		case 0:
			++printed;
			if (context) {
				printed += queue_len;
				queue = NULL;
				queue_len = 0;
			}
			break;
		case 1:
			/* filtered by max_lines */
			++more;
			break;
		case -1:
		default:
			/*
			 * Filtered by min_pcnt or non IP lines when
			 * context != 0
			 */
			if (!context)
				break;
			if (queue_len == context)
				queue = list_entry(queue->node.next, typeof(*queue), node);
			else
				++queue_len;
			break;
		}
	}

	free(filename);

	return more;
}

static void FILE__set_percent_color(void *fp __maybe_unused,
				    double percent __maybe_unused,
				    bool current __maybe_unused)
{
}

static int FILE__set_jumps_percent_color(void *fp __maybe_unused,
					 int nr __maybe_unused, bool current __maybe_unused)
{
	return 0;
}

static int FILE__set_color(void *fp __maybe_unused, int color __maybe_unused)
{
	return 0;
}

static void FILE__printf(void *fp, const char *fmt, ...)
{
	va_list args;

	va_start(args, fmt);
	vfprintf(fp, fmt, args);
	va_end(args);
}

static void FILE__write_graph(void *fp, int graph)
{
	const char *s;
	switch (graph) {

	case DARROW_CHAR: s = "↓"; break;
	case UARROW_CHAR: s = "↑"; break;
	case LARROW_CHAR: s = "←"; break;
	case RARROW_CHAR: s = "→"; break;
	default:		s = "?"; break;
	}

	fputs(s, fp);
}

static int symbol__annotate_fprintf2(struct symbol *sym, FILE *fp,
				     struct annotation_options *opts)
{
	struct annotation *notes = symbol__annotation(sym);
	struct annotation_write_ops wops = {
		.first_line		 = true,
		.obj			 = fp,
		.set_color		 = FILE__set_color,
		.set_percent_color	 = FILE__set_percent_color,
		.set_jumps_percent_color = FILE__set_jumps_percent_color,
		.printf			 = FILE__printf,
		.write_graph		 = FILE__write_graph,
	};
	struct annotation_line *al;

	list_for_each_entry(al, &notes->src->source, node) {
		if (annotation_line__filter(al, notes))
			continue;
		annotation_line__write(al, notes, &wops, opts);
		fputc('\n', fp);
		wops.first_line = false;
	}

	return 0;
}

int map_symbol__annotation_dump(struct map_symbol *ms, struct perf_evsel *evsel,
				struct annotation_options *opts)
{
	const char *ev_name = perf_evsel__name(evsel);
	char buf[1024];
	char *filename;
	int err = -1;
	FILE *fp;

	if (asprintf(&filename, "%s.annotation", ms->sym->name) < 0)
		return -1;

	fp = fopen(filename, "w");
	if (fp == NULL)
		goto out_free_filename;

	if (perf_evsel__is_group_event(evsel)) {
		perf_evsel__group_desc(evsel, buf, sizeof(buf));
		ev_name = buf;
	}

	fprintf(fp, "%s() %s\nEvent: %s\n\n",
		ms->sym->name, ms->map->dso->long_name, ev_name);
	symbol__annotate_fprintf2(ms->sym, fp, opts);

	fclose(fp);
	err = 0;
out_free_filename:
	free(filename);
	return err;
}

void symbol__annotate_zero_histogram(struct symbol *sym, int evidx)
{
	struct annotation *notes = symbol__annotation(sym);
	struct sym_hist *h = annotation__histogram(notes, evidx);

	memset(h, 0, notes->src->sizeof_sym_hist);
}

void symbol__annotate_decay_histogram(struct symbol *sym, int evidx)
{
	struct annotation *notes = symbol__annotation(sym);
	struct sym_hist *h = annotation__histogram(notes, evidx);
	int len = symbol__size(sym), offset;

	h->nr_samples = 0;
	for (offset = 0; offset < len; ++offset) {
		h->addr[offset].nr_samples = h->addr[offset].nr_samples * 7 / 8;
		h->nr_samples += h->addr[offset].nr_samples;
	}
}

void annotated_source__purge(struct annotated_source *as)
{
	struct annotation_line *al, *n;

	list_for_each_entry_safe(al, n, &as->source, node) {
		list_del_init(&al->node);
		disasm_line__free(disasm_line(al));
	}
}

static size_t disasm_line__fprintf(struct disasm_line *dl, FILE *fp)
{
	size_t printed;

	if (dl->al.offset == -1)
		return fprintf(fp, "%s\n", dl->al.line);

	printed = fprintf(fp, "%#" PRIx64 " %s", dl->al.offset, dl->ins.name);

	if (dl->ops.raw[0] != '\0') {
		printed += fprintf(fp, "%.*s %s\n", 6 - (int)printed, " ",
				   dl->ops.raw);
	}

	return printed + fprintf(fp, "\n");
}

size_t disasm__fprintf(struct list_head *head, FILE *fp)
{
	struct disasm_line *pos;
	size_t printed = 0;

	list_for_each_entry(pos, head, al.node)
		printed += disasm_line__fprintf(pos, fp);

	return printed;
}

bool disasm_line__is_valid_local_jump(struct disasm_line *dl, struct symbol *sym)
{
	if (!dl || !dl->ins.ops || !ins__is_jump(&dl->ins) ||
	    !disasm_line__has_local_offset(dl) || dl->ops.target.offset < 0 ||
	    dl->ops.target.offset >= (s64)symbol__size(sym))
		return false;

	return true;
}

void annotation__mark_jump_targets(struct annotation *notes, struct symbol *sym)
{
	u64 offset, size = symbol__size(sym);

	/* PLT symbols contain external offsets */
	if (strstr(sym->name, "@plt"))
		return;

	for (offset = 0; offset < size; ++offset) {
		struct annotation_line *al = notes->offsets[offset];
		struct disasm_line *dl;

		dl = disasm_line(al);

		if (!disasm_line__is_valid_local_jump(dl, sym))
			continue;

		al = notes->offsets[dl->ops.target.offset];

		/*
		 * FIXME: Oops, no jump target? Buggy disassembler? Or do we
		 * have to adjust to the previous offset?
		 */
		if (al == NULL)
			continue;

		if (++al->jump_sources > notes->max_jump_sources)
			notes->max_jump_sources = al->jump_sources;

		++notes->nr_jumps;
	}
}

void annotation__set_offsets(struct annotation *notes, s64 size)
{
	struct annotation_line *al;

	notes->max_line_len = 0;

	list_for_each_entry(al, &notes->src->source, node) {
		size_t line_len = strlen(al->line);

		if (notes->max_line_len < line_len)
			notes->max_line_len = line_len;
		al->idx = notes->nr_entries++;
		if (al->offset != -1) {
			al->idx_asm = notes->nr_asm_entries++;
			/*
			 * FIXME: short term bandaid to cope with assembly
			 * routines that comes with labels in the same column
			 * as the address in objdump, sigh.
			 *
			 * E.g. copy_user_generic_unrolled
 			 */
			if (al->offset < size)
				notes->offsets[al->offset] = al;
		} else
			al->idx_asm = -1;
	}
}

static inline int width_jumps(int n)
{
	if (n >= 100)
		return 5;
	if (n / 10)
		return 2;
	return 1;
}

static int annotation__max_ins_name(struct annotation *notes)
{
	int max_name = 0, len;
	struct annotation_line *al;

        list_for_each_entry(al, &notes->src->source, node) {
		if (al->offset == -1)
			continue;

		len = strlen(disasm_line(al)->ins.name);
		if (max_name < len)
			max_name = len;
	}

	return max_name;
}

void annotation__init_column_widths(struct annotation *notes, struct symbol *sym)
{
	notes->widths.addr = notes->widths.target =
		notes->widths.min_addr = hex_width(symbol__size(sym));
	notes->widths.max_addr = hex_width(sym->end);
	notes->widths.jumps = width_jumps(notes->max_jump_sources);
	notes->widths.max_ins_name = annotation__max_ins_name(notes);
}

void annotation__update_column_widths(struct annotation *notes)
{
	if (notes->options->use_offset)
		notes->widths.target = notes->widths.min_addr;
	else
		notes->widths.target = notes->widths.max_addr;

	notes->widths.addr = notes->widths.target;

	if (notes->options->show_nr_jumps)
		notes->widths.addr += notes->widths.jumps + 1;
}

static void annotation__calc_lines(struct annotation *notes, struct map *map,
				   struct rb_root *root,
				   struct annotation_options *opts)
{
	struct annotation_line *al;
	struct rb_root tmp_root = RB_ROOT;

	list_for_each_entry(al, &notes->src->source, node) {
		double percent_max = 0.0;
		int i;

		for (i = 0; i < al->data_nr; i++) {
			double percent;

			percent = annotation_data__percent(&al->data[i],
							   opts->percent_type);

			if (percent > percent_max)
				percent_max = percent;
		}

		if (percent_max <= 0.5)
			continue;

		al->path = get_srcline(map->dso, notes->start + al->offset, NULL,
				       false, true, notes->start + al->offset);
		insert_source_line(&tmp_root, al, opts);
	}

	resort_source_line(root, &tmp_root);
}

static void symbol__calc_lines(struct symbol *sym, struct map *map,
			       struct rb_root *root,
			       struct annotation_options *opts)
{
	struct annotation *notes = symbol__annotation(sym);

	annotation__calc_lines(notes, map, root, opts);
}

int symbol__tty_annotate2(struct symbol *sym, struct map *map,
			  struct perf_evsel *evsel,
			  struct annotation_options *opts)
{
	struct dso *dso = map->dso;
	struct rb_root source_line = RB_ROOT;
	struct hists *hists = evsel__hists(evsel);
	char buf[1024];

	if (symbol__annotate2(sym, map, evsel, opts, NULL) < 0)
		return -1;

	if (opts->print_lines) {
		srcline_full_filename = opts->full_path;
		symbol__calc_lines(sym, map, &source_line, opts);
		print_summary(&source_line, dso->long_name);
	}

	hists__scnprintf_title(hists, buf, sizeof(buf));
	fprintf(stdout, "%s, [percent: %s]\n%s() %s\n",
		buf, percent_type_str(opts->percent_type), sym->name, dso->long_name);
	symbol__annotate_fprintf2(sym, stdout, opts);

	annotated_source__purge(symbol__annotation(sym)->src);

	return 0;
}

int symbol__tty_annotate(struct symbol *sym, struct map *map,
			 struct perf_evsel *evsel,
			 struct annotation_options *opts)
{
	struct dso *dso = map->dso;
	struct rb_root source_line = RB_ROOT;

	if (symbol__annotate(sym, map, evsel, 0, opts, NULL) < 0)
		return -1;

	symbol__calc_percent(sym, evsel);

	if (opts->print_lines) {
		srcline_full_filename = opts->full_path;
		symbol__calc_lines(sym, map, &source_line, opts);
		print_summary(&source_line, dso->long_name);
	}

	symbol__annotate_printf(sym, map, evsel, opts);

	annotated_source__purge(symbol__annotation(sym)->src);

	return 0;
}

bool ui__has_annotation(void)
{
	return use_browser == 1 && perf_hpp_list.sym;
}


static double annotation_line__max_percent(struct annotation_line *al,
					   struct annotation *notes,
					   unsigned int percent_type)
{
	double percent_max = 0.0;
	int i;

	for (i = 0; i < notes->nr_events; i++) {
		double percent;

		percent = annotation_data__percent(&al->data[i],
						   percent_type);

		if (percent > percent_max)
			percent_max = percent;
	}

	return percent_max;
}

static void disasm_line__write(struct disasm_line *dl, struct annotation *notes,
			       void *obj, char *bf, size_t size,
			       void (*obj__printf)(void *obj, const char *fmt, ...),
			       void (*obj__write_graph)(void *obj, int graph))
{
	if (dl->ins.ops && dl->ins.ops->scnprintf) {
		if (ins__is_jump(&dl->ins)) {
			bool fwd;

			if (dl->ops.target.outside)
				goto call_like;
			fwd = dl->ops.target.offset > dl->al.offset;
			obj__write_graph(obj, fwd ? DARROW_CHAR : UARROW_CHAR);
			obj__printf(obj, " ");
		} else if (ins__is_call(&dl->ins)) {
call_like:
			obj__write_graph(obj, RARROW_CHAR);
			obj__printf(obj, " ");
		} else if (ins__is_ret(&dl->ins)) {
			obj__write_graph(obj, LARROW_CHAR);
			obj__printf(obj, " ");
		} else {
			obj__printf(obj, "  ");
		}
	} else {
		obj__printf(obj, "  ");
	}

	disasm_line__scnprintf(dl, bf, size, !notes->options->use_offset, notes->widths.max_ins_name);
}

static void ipc_coverage_string(char *bf, int size, struct annotation *notes)
{
	double ipc = 0.0, coverage = 0.0;

	if (notes->hit_cycles)
		ipc = notes->hit_insn / ((double)notes->hit_cycles);

	if (notes->total_insn) {
		coverage = notes->cover_insn * 100.0 /
			((double)notes->total_insn);
	}

	scnprintf(bf, size, "(Average IPC: %.2f, IPC Coverage: %.1f%%)",
		  ipc, coverage);
}

static void __annotation_line__write(struct annotation_line *al, struct annotation *notes,
				     bool first_line, bool current_entry, bool change_color, int width,
				     void *obj, unsigned int percent_type,
				     int  (*obj__set_color)(void *obj, int color),
				     void (*obj__set_percent_color)(void *obj, double percent, bool current),
				     int  (*obj__set_jumps_percent_color)(void *obj, int nr, bool current),
				     void (*obj__printf)(void *obj, const char *fmt, ...),
				     void (*obj__write_graph)(void *obj, int graph))

{
	double percent_max = annotation_line__max_percent(al, notes, percent_type);
	int pcnt_width = annotation__pcnt_width(notes),
	    cycles_width = annotation__cycles_width(notes);
	bool show_title = false;
	char bf[256];
	int printed;

	if (first_line && (al->offset == -1 || percent_max == 0.0)) {
		if (notes->have_cycles) {
			if (al->ipc == 0.0 && al->cycles == 0)
				show_title = true;
		} else
			show_title = true;
	}

	if (al->offset != -1 && percent_max != 0.0) {
		int i;

		for (i = 0; i < notes->nr_events; i++) {
			double percent;

			percent = annotation_data__percent(&al->data[i], percent_type);

			obj__set_percent_color(obj, percent, current_entry);
			if (notes->options->show_total_period) {
				obj__printf(obj, "%11" PRIu64 " ", al->data[i].he.period);
			} else if (notes->options->show_nr_samples) {
				obj__printf(obj, "%6" PRIu64 " ",
						   al->data[i].he.nr_samples);
			} else {
				obj__printf(obj, "%6.2f ", percent);
			}
		}
	} else {
		obj__set_percent_color(obj, 0, current_entry);

		if (!show_title)
			obj__printf(obj, "%-*s", pcnt_width, " ");
		else {
			obj__printf(obj, "%-*s", pcnt_width,
					   notes->options->show_total_period ? "Period" :
					   notes->options->show_nr_samples ? "Samples" : "Percent");
		}
	}

	if (notes->have_cycles) {
		if (al->ipc)
			obj__printf(obj, "%*.2f ", ANNOTATION__IPC_WIDTH - 1, al->ipc);
		else if (!show_title)
			obj__printf(obj, "%*s", ANNOTATION__IPC_WIDTH, " ");
		else
			obj__printf(obj, "%*s ", ANNOTATION__IPC_WIDTH - 1, "IPC");

		if (!notes->options->show_minmax_cycle) {
			if (al->cycles)
				obj__printf(obj, "%*" PRIu64 " ",
					   ANNOTATION__CYCLES_WIDTH - 1, al->cycles);
			else if (!show_title)
				obj__printf(obj, "%*s",
					    ANNOTATION__CYCLES_WIDTH, " ");
			else
				obj__printf(obj, "%*s ",
					    ANNOTATION__CYCLES_WIDTH - 1,
					    "Cycle");
		} else {
			if (al->cycles) {
				char str[32];

				scnprintf(str, sizeof(str),
					"%" PRIu64 "(%" PRIu64 "/%" PRIu64 ")",
					al->cycles, al->cycles_min,
					al->cycles_max);

				obj__printf(obj, "%*s ",
					    ANNOTATION__MINMAX_CYCLES_WIDTH - 1,
					    str);
			} else if (!show_title)
				obj__printf(obj, "%*s",
					    ANNOTATION__MINMAX_CYCLES_WIDTH,
					    " ");
			else
				obj__printf(obj, "%*s ",
					    ANNOTATION__MINMAX_CYCLES_WIDTH - 1,
					    "Cycle(min/max)");
		}

		if (show_title && !*al->line) {
			ipc_coverage_string(bf, sizeof(bf), notes);
			obj__printf(obj, "%*s", ANNOTATION__AVG_IPC_WIDTH, bf);
		}
	}

	obj__printf(obj, " ");

	if (!*al->line)
		obj__printf(obj, "%-*s", width - pcnt_width - cycles_width, " ");
	else if (al->offset == -1) {
		if (al->line_nr && notes->options->show_linenr)
			printed = scnprintf(bf, sizeof(bf), "%-*d ", notes->widths.addr + 1, al->line_nr);
		else
			printed = scnprintf(bf, sizeof(bf), "%-*s  ", notes->widths.addr, " ");
		obj__printf(obj, bf);
		obj__printf(obj, "%-*s", width - printed - pcnt_width - cycles_width + 1, al->line);
	} else {
		u64 addr = al->offset;
		int color = -1;

		if (!notes->options->use_offset)
			addr += notes->start;

		if (!notes->options->use_offset) {
			printed = scnprintf(bf, sizeof(bf), "%" PRIx64 ": ", addr);
		} else {
			if (al->jump_sources &&
			    notes->options->offset_level >= ANNOTATION__OFFSET_JUMP_TARGETS) {
				if (notes->options->show_nr_jumps) {
					int prev;
					printed = scnprintf(bf, sizeof(bf), "%*d ",
							    notes->widths.jumps,
							    al->jump_sources);
					prev = obj__set_jumps_percent_color(obj, al->jump_sources,
									    current_entry);
					obj__printf(obj, bf);
					obj__set_color(obj, prev);
				}
print_addr:
				printed = scnprintf(bf, sizeof(bf), "%*" PRIx64 ": ",
						    notes->widths.target, addr);
			} else if (ins__is_call(&disasm_line(al)->ins) &&
				   notes->options->offset_level >= ANNOTATION__OFFSET_CALL) {
				goto print_addr;
			} else if (notes->options->offset_level == ANNOTATION__MAX_OFFSET_LEVEL) {
				goto print_addr;
			} else {
				printed = scnprintf(bf, sizeof(bf), "%-*s  ",
						    notes->widths.addr, " ");
			}
		}

		if (change_color)
			color = obj__set_color(obj, HE_COLORSET_ADDR);
		obj__printf(obj, bf);
		if (change_color)
			obj__set_color(obj, color);

		disasm_line__write(disasm_line(al), notes, obj, bf, sizeof(bf), obj__printf, obj__write_graph);

		obj__printf(obj, "%-*s", width - pcnt_width - cycles_width - 3 - printed, bf);
	}

}

void annotation_line__write(struct annotation_line *al, struct annotation *notes,
			    struct annotation_write_ops *wops,
			    struct annotation_options *opts)
{
	__annotation_line__write(al, notes, wops->first_line, wops->current_entry,
				 wops->change_color, wops->width, wops->obj,
				 opts->percent_type,
				 wops->set_color, wops->set_percent_color,
				 wops->set_jumps_percent_color, wops->printf,
				 wops->write_graph);
}

int symbol__annotate2(struct symbol *sym, struct map *map, struct perf_evsel *evsel,
		      struct annotation_options *options, struct arch **parch)
{
	struct annotation *notes = symbol__annotation(sym);
	size_t size = symbol__size(sym);
	int nr_pcnt = 1, err;

	notes->offsets = zalloc(size * sizeof(struct annotation_line *));
	if (notes->offsets == NULL)
		return -1;

	if (perf_evsel__is_group_event(evsel))
		nr_pcnt = evsel->nr_members;

	err = symbol__annotate(sym, map, evsel, 0, options, parch);
	if (err)
		goto out_free_offsets;

	notes->options = options;

	symbol__calc_percent(sym, evsel);

	annotation__set_offsets(notes, size);
	annotation__mark_jump_targets(notes, sym);
	annotation__compute_ipc(notes, size);
	annotation__init_column_widths(notes, sym);
	notes->nr_events = nr_pcnt;

	annotation__update_column_widths(notes);
	sym->annotate2 = true;

	return 0;

out_free_offsets:
	zfree(&notes->offsets);
	return -1;
}

#define ANNOTATION__CFG(n) \
	{ .name = #n, .value = &annotation__default_options.n, }

/*
 * Keep the entries sorted, they are bsearch'ed
 */
static struct annotation_config {
	const char *name;
	void *value;
} annotation__configs[] = {
	ANNOTATION__CFG(hide_src_code),
	ANNOTATION__CFG(jump_arrows),
	ANNOTATION__CFG(offset_level),
	ANNOTATION__CFG(show_linenr),
	ANNOTATION__CFG(show_nr_jumps),
	ANNOTATION__CFG(show_nr_samples),
	ANNOTATION__CFG(show_total_period),
	ANNOTATION__CFG(use_offset),
};

#undef ANNOTATION__CFG

static int annotation_config__cmp(const void *name, const void *cfgp)
{
	const struct annotation_config *cfg = cfgp;

	return strcmp(name, cfg->name);
}

static int annotation__config(const char *var, const char *value,
			    void *data __maybe_unused)
{
	struct annotation_config *cfg;
	const char *name;

	if (!strstarts(var, "annotate."))
		return 0;

	name = var + 9;
	cfg = bsearch(name, annotation__configs, ARRAY_SIZE(annotation__configs),
		      sizeof(struct annotation_config), annotation_config__cmp);

	if (cfg == NULL)
		pr_debug("%s variable unknown, ignoring...", var);
	else if (strcmp(var, "annotate.offset_level") == 0) {
		perf_config_int(cfg->value, name, value);

		if (*(int *)cfg->value > ANNOTATION__MAX_OFFSET_LEVEL)
			*(int *)cfg->value = ANNOTATION__MAX_OFFSET_LEVEL;
		else if (*(int *)cfg->value < ANNOTATION__MIN_OFFSET_LEVEL)
			*(int *)cfg->value = ANNOTATION__MIN_OFFSET_LEVEL;
	} else {
		*(bool *)cfg->value = perf_config_bool(name, value);
	}
	return 0;
}

void annotation_config__init(void)
{
	perf_config(annotation__config, NULL);

	annotation__default_options.show_total_period = symbol_conf.show_total_period;
	annotation__default_options.show_nr_samples   = symbol_conf.show_nr_samples;
}

static unsigned int parse_percent_type(char *str1, char *str2)
{
	unsigned int type = (unsigned int) -1;

	if (!strcmp("period", str1)) {
		if (!strcmp("local", str2))
			type = PERCENT_PERIOD_LOCAL;
		else if (!strcmp("global", str2))
			type = PERCENT_PERIOD_GLOBAL;
	}

	if (!strcmp("hits", str1)) {
		if (!strcmp("local", str2))
			type = PERCENT_HITS_LOCAL;
		else if (!strcmp("global", str2))
			type = PERCENT_HITS_GLOBAL;
	}

	return type;
}

int annotate_parse_percent_type(const struct option *opt, const char *_str,
				int unset __maybe_unused)
{
	struct annotation_options *opts = opt->value;
	unsigned int type;
	char *str1, *str2;
	int err = -1;

	str1 = strdup(_str);
	if (!str1)
		return -ENOMEM;

	str2 = strchr(str1, '-');
	if (!str2)
		goto out;

	*str2++ = 0;

	type = parse_percent_type(str1, str2);
	if (type == (unsigned int) -1)
		type = parse_percent_type(str2, str1);
	if (type != (unsigned int) -1) {
		opts->percent_type = type;
		err = 0;
	}

out:
	free(str1);
	return err;
}<|MERGE_RESOLUTION|>--- conflicted
+++ resolved
@@ -1122,11 +1122,7 @@
 		goto out;
 
 	(*rawp)[0] = tmp;
-<<<<<<< HEAD
-	*rawp = skip_spaces(*rawp);
-=======
 	*rawp = strim(*rawp);
->>>>>>> bb831786
 
 	return 0;
 
