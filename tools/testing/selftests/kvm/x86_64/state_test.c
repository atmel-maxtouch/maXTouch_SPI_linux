--- conflicted
+++ resolved
@@ -128,11 +128,6 @@
 	struct ucall uc;
 	int stage;
 
-<<<<<<< HEAD
-	struct kvm_cpuid_entry2 *entry = kvm_get_supported_cpuid_entry(1);
-
-=======
->>>>>>> 4b972a01
 	/* Create VM */
 	vm = vm_create_default(VCPU_ID, 0, guest_code);
 	vcpu_set_cpuid(vm, VCPU_ID, kvm_get_supported_cpuid());
